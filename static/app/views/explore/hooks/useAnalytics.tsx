--- conflicted
+++ resolved
@@ -467,24 +467,7 @@
   });
 }
 
-<<<<<<< HEAD
-export function computeEmptyBucketsForSeries(series: Pick<TimeSeries, 'data'>): number {
-=======
-function computeTotals(
-  visualizes: Visualize[],
-  data: ReturnType<typeof useSortedTimeSeries>['data'],
-  isTopN: boolean
-) {
-  return visualizes.map(visualize => {
-    const dedupedYAxes = dedupeArray(visualize.yAxes);
-    const series = dedupedYAxes.flatMap(yAxis => data[yAxis]).filter(defined);
-    const {sampleCount} = determineSeriesSampleCountAndIsSampled(series, isTopN);
-    return sampleCount;
-  });
-}
-
 function computeEmptyBucketsForSeries(series: Pick<TimeSeries, 'data'>): number {
->>>>>>> 9a1cc5ec
   let emptyBucketsForSeries = 0;
   for (const item of series.data) {
     if (item.value === 0 || item.value === null) {
