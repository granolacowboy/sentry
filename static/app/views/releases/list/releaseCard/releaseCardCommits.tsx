import styled from '@emotion/styled';

import AvatarList from 'sentry/components/avatar/avatarList';
import {t, tn} from 'sentry/locale';
<<<<<<< HEAD
import type {Release} from 'sentry/types';
=======
import {space} from 'sentry/styles/space';
import type {Release} from 'sentry/types/release';
>>>>>>> 4e1db534

type Props = {
  release: Release;
  withHeading: boolean;
};

function ReleaseCardCommits({release, withHeading = true}: Props) {
  const commitCount = release.commitCount || 0;
  const authorCount = release.authors?.length || 0;
  if (commitCount === 0) {
    return null;
  }

  const releaseSummary = [
    tn('%s commit', '%s commits', commitCount),
    t('by'),
    tn('%s author', '%s authors', authorCount),
  ].join(' ');

  return (
    <div className="release-stats">
      {withHeading && <ReleaseSummaryHeading>{releaseSummary}</ReleaseSummaryHeading>}
      <span style={{display: 'inline-block'}}>
        <AvatarList users={release.authors} avatarSize={25} typeAvatars="authors" />
      </span>
    </div>
  );
}

const ReleaseSummaryHeading = styled('div')`
  color: ${p => p.theme.gray300};
  font-size: ${p => p.theme.fontSizeSmall};
  line-height: 1.2;
  font-weight: ${p => p.theme.fontWeightBold};
  text-transform: uppercase;
  margin-bottom: ${p => p.theme.space(0.5)};
`;

export default ReleaseCardCommits;<|MERGE_RESOLUTION|>--- conflicted
+++ resolved
@@ -2,12 +2,7 @@
 
 import AvatarList from 'sentry/components/avatar/avatarList';
 import {t, tn} from 'sentry/locale';
-<<<<<<< HEAD
-import type {Release} from 'sentry/types';
-=======
-import {space} from 'sentry/styles/space';
 import type {Release} from 'sentry/types/release';
->>>>>>> 4e1db534
 
 type Props = {
   release: Release;
