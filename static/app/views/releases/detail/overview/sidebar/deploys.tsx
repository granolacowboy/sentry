import styled from '@emotion/styled';

import DeployBadge from 'sentry/components/badge/deployBadge';
import * as SidebarSection from 'sentry/components/sidebarSection';
import TextOverflow from 'sentry/components/textOverflow';
import TimeSince from 'sentry/components/timeSince';
import {t} from 'sentry/locale';
<<<<<<< HEAD
import type {Deploy} from 'sentry/types';
=======
import {space} from 'sentry/styles/space';
import type {Deploy} from 'sentry/types/release';
>>>>>>> 4e1db534

type Props = {
  deploys: Deploy[];
  orgSlug: string;
  projectId: number;
  version: string;
};

function Deploys({version, orgSlug, projectId, deploys}: Props) {
  return (
    <SidebarSection.Wrap>
      <SidebarSection.Title>{t('Deploys')}</SidebarSection.Title>
      <SidebarSection.Content>
        {deploys.map(deploy => (
          <Row key={deploy.id}>
            <DeployBadge
              deploy={deploy}
              orgSlug={orgSlug}
              version={version}
              projectId={projectId}
            />
            <TextOverflow>
              <TimeSince date={deploy.dateFinished} />
            </TextOverflow>
          </Row>
        ))}
      </SidebarSection.Content>
    </SidebarSection.Wrap>
  );
}

const Row = styled('div')`
  display: flex;
  gap: ${p => p.theme.space(1)};
  align-items: center;
  justify-content: space-between;
  margin-bottom: ${p => p.theme.space(1)};
  font-size: ${p => p.theme.fontSizeMedium};
  color: ${p => p.theme.subText};
`;

export default Deploys;<|MERGE_RESOLUTION|>--- conflicted
+++ resolved
@@ -5,12 +5,7 @@
 import TextOverflow from 'sentry/components/textOverflow';
 import TimeSince from 'sentry/components/timeSince';
 import {t} from 'sentry/locale';
-<<<<<<< HEAD
-import type {Deploy} from 'sentry/types';
-=======
-import {space} from 'sentry/styles/space';
 import type {Deploy} from 'sentry/types/release';
->>>>>>> 4e1db534
 
 type Props = {
   deploys: Deploy[];
