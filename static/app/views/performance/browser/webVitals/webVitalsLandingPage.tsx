--- conflicted
+++ resolved
@@ -1,10 +1,6 @@
 import {Fragment, useState} from 'react';
 import styled from '@emotion/styled';
-<<<<<<< HEAD
-=======
-import omit from 'lodash/omit';
 import moment from 'moment';
->>>>>>> 5b097631
 
 import Alert from 'sentry/components/alert';
 import {Breadcrumbs} from 'sentry/components/breadcrumbs';
