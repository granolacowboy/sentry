--- conflicted
+++ resolved
@@ -694,7 +694,6 @@
   }
 
   computeTransformXFromTimestamp(timestamp: number): number {
-<<<<<<< HEAD
     return (timestamp - this.to_origin - this.trace_view.x) / this.span_to_px[0];
   }
 
@@ -761,26 +760,6 @@
 
         return [1, this.computeTransformXFromTimestamp(span_space[0]) + TEXT_PADDING];
       }
-=======
-    return (timestamp - this.to_origin) / this.span_to_px[0];
-  }
-
-  computeSpanTextPlacement(
-    span_space: [number, number]
-  ): 'left' | 'right' | 'inside left' {
-    const span_left = span_space[0];
-    // const view_left = this.trace_view.x;
-
-    const span_right = span_space[0] + span_space[1];
-    // const view_right = this.trace_view.x + this.trace_view.width;
-    const view_middle = this.trace_view.x + this.trace_view.width / 2;
-
-    if (span_right < view_middle) {
-      return 'right';
-    }
-    if (span_left > view_middle) {
-      return 'left';
->>>>>>> 41eb5ef6
     }
 
     return [
@@ -812,7 +791,6 @@
       if (span_bar) {
         const span_transform = this.computeSpanCSSMatrixTransform(span_bar.space);
         span_bar.ref.style.transform = `matrix(${span_transform.join(',')}`;
-<<<<<<< HEAD
       }
       const span_text = this.span_text[i];
       if (span_text) {
@@ -823,16 +801,6 @@
 
         if (text_transform === null) {
           continue;
-=======
-
-        const duration = span_bar.ref.children[0];
-        if (duration) {
-          const text_placement = this.computeSpanTextPlacement(span_bar.space);
-
-          (duration as HTMLElement).style.transform = `scaleX(${
-            1 / span_transform[0]
-          }) translate(${text_placement === 'left' ? 'calc(-100% - 4px)' : '4px'}, 0)`;
->>>>>>> 41eb5ef6
         }
 
         span_text.ref.style.color = inside ? 'white' : '';
