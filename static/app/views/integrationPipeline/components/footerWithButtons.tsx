import styled from '@emotion/styled';

import type {ButtonProps} from 'sentry/components/button';
<<<<<<< HEAD
=======
import {Button, LinkButton} from 'sentry/components/button';
import {space} from 'sentry/styles/space';
>>>>>>> 4e1db534

interface FooterWithButtonsProps {
  buttonText: string;
  disabled?: boolean;
  formFields?: Array<{name: string; value: any}>;
  formProps?: React.FormHTMLAttributes<HTMLFormElement>;
  href?: string;
  onClick?: ButtonProps['onClick'];
}

export default function FooterWithButtons({
  buttonText,
  disabled,
  formFields,
  formProps,
  href,
  onClick,
}: FooterWithButtonsProps) {
  const buttonProps = {
    priority: 'primary',
    size: 'xs',
    disabled,
    onClick,
    children: buttonText,
  } satisfies Partial<ButtonProps>;

  const button =
    href !== undefined ? (
      <LinkButton href={href} {...buttonProps} />
    ) : (
      <Button {...buttonProps} />
    );

  // We use a form post here to replicate what we do with standard HTML views
  // for the integration pipeline. Since this is a form post, we need to pass a
  // hidden replica of the form inputs so we can submit this form instead of
  // the one collecting the user inputs.
  return (
    <Footer data-test-id="aws-lambda-footer-form" {...formProps}>
      {formFields?.map(field => <input type="hidden" key={field.name} {...field} />)}
      {button}
    </Footer>
  );
}

// wrap in form so we can keep form submission behavior
const Footer = styled('form')`
  width: 100%;
  position: fixed;
  display: flex;
  justify-content: flex-end;
  bottom: 0;
  z-index: 100;
  background-color: ${p => p.theme.bodyBackground};
  border-top: 1px solid ${p => p.theme.innerBorder};
  padding: ${p => p.theme.space(2)};
`;<|MERGE_RESOLUTION|>--- conflicted
+++ resolved
@@ -1,11 +1,7 @@
 import styled from '@emotion/styled';
 
 import type {ButtonProps} from 'sentry/components/button';
-<<<<<<< HEAD
-=======
 import {Button, LinkButton} from 'sentry/components/button';
-import {space} from 'sentry/styles/space';
->>>>>>> 4e1db534
 
 interface FooterWithButtonsProps {
   buttonText: string;
