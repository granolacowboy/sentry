--- conflicted
+++ resolved
@@ -84,37 +84,16 @@
                 ) : showWhatsNewBanner ? (
                   <FeedbackWhatsNewBanner />
                 ) : null}
-<<<<<<< HEAD
-                <FeedbackFilters style={{gridArea: 'filters'}} />
-                {hasSetupOneFeedback || hasSlug ? (
-                  <Fragment>
-                    <Container style={{gridArea: 'list'}}>
-                      <FeedbackList
-                        feedbackSummary={feedbackSummary}
-                        setIsHelpful={setIsHelpful}
-                        isHelpful={isHelpful}
-                      />
-                    </Container>
-                    <SearchContainer>
-                      <FeedbackSearch />
-                    </SearchContainer>
-                    <Container style={{gridArea: 'details'}}>
-                      <FeedbackItemLoader />
-                    </Container>
-                  </Fragment>
-                ) : (
-                  <SetupContainer>
-                    <FeedbackSetupPanel />
-                  </SetupContainer>
-                )}
-              </LayoutGrid>
-=======
                 <LayoutGrid>
                   <FeedbackFilters style={{gridArea: 'filters'}} />
                   {hasSetupOneFeedback || hasSlug ? (
                     <Fragment>
                       <Container style={{gridArea: 'list'}}>
-                        <FeedbackList />
+                        <FeedbackList
+                          feedbackSummary={feedbackSummary}
+                          setIsHelpful={setIsHelpful}
+                          isHelpful={isHelpful}
+                        />
                       </Container>
                       <SearchContainer>
                         <FeedbackSearch />
@@ -130,7 +109,6 @@
                   )}
                 </LayoutGrid>
               </Background>
->>>>>>> 00f13de6
             </ErrorBoundary>
           </PageFiltersContainer>
         </FeedbackQueryKeys>
