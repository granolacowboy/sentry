--- conflicted
+++ resolved
@@ -22,11 +22,6 @@
 import ReplayTable from 'sentry/views/replays/replayTable';
 import {ReplayColumn} from 'sentry/views/replays/replayTable/types';
 
-<<<<<<< HEAD
-const MIN_REPLAY_CLICK_SDK = '7.45.0';
-
-=======
->>>>>>> 1d44a14b
 function ReplaysList() {
   const organization = useOrganization();
   const navigate = useNavigate();
