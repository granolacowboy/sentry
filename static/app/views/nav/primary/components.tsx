import {Fragment, type MouseEventHandler, useRef} from 'react';
import type {Theme} from '@emotion/react';
import {css, useTheme} from '@emotion/react';
import styled from '@emotion/styled';
import {useHover} from '@react-aria/interactions';

import type {ButtonProps} from 'sentry/components/core/button';
import {Button} from 'sentry/components/core/button';
import {Tooltip} from 'sentry/components/core/tooltip';
import {DropdownMenu, type MenuItemProps} from 'sentry/components/dropdownMenu';
import InteractionStateLayer from 'sentry/components/interactionStateLayer';
import Link, {linkStyles} from 'sentry/components/links/link';
import {SIDEBAR_NAVIGATION_SOURCE} from 'sentry/components/sidebar/utils';
import {IconDefaultsProvider} from 'sentry/icons/useIconDefaults';
import {space} from 'sentry/styles/space';
import type {Organization} from 'sentry/types/organization';
import {trackAnalytics} from 'sentry/utils/analytics';
import {chonkStyled} from 'sentry/utils/theme/theme.chonk';
import {withChonk} from 'sentry/utils/theme/withChonk';
import normalizeUrl from 'sentry/utils/url/normalizeUrl';
import {useLocation} from 'sentry/utils/useLocation';
import useOrganization from 'sentry/utils/useOrganization';
import {
  NAV_SIDEBAR_OPEN_DELAY_MS,
  PRIMARY_SIDEBAR_WIDTH,
} from 'sentry/views/nav/constants';
import {useNavContext} from 'sentry/views/nav/context';
import {PRIMARY_NAV_GROUP_CONFIG} from 'sentry/views/nav/primary/config';
import type {PrimaryNavGroup} from 'sentry/views/nav/types';
import {NavLayout} from 'sentry/views/nav/types';
import {isLinkActive} from 'sentry/views/nav/utils';

interface SidebarItemLinkProps {
  analyticsKey: string;
  group: PrimaryNavGroup;
  to: string;
  activeTo?: string;
  children?: React.ReactNode;
  onClick?: MouseEventHandler<HTMLButtonElement>;
}

interface SidebarItemDropdownProps {
  analyticsKey: string;
  items: MenuItemProps[];
  label: string;
  children?: React.ReactNode;
  disableTooltip?: boolean;
  onOpen?: MouseEventHandler<HTMLButtonElement>;
}

interface SidebarButtonProps {
  analyticsKey: string;
  children: React.ReactNode;
  label: string;
<<<<<<< HEAD
  buttonProps?: Partial<ButtonProps>;
=======
  buttonProps?: Omit<ButtonProps, 'aria-label'>;
>>>>>>> e1472aff
  onClick?: MouseEventHandler<HTMLButtonElement>;
}

function recordPrimaryItemClick(analyticsKey: string, organization: Organization) {
  trackAnalytics('navigation.primary_item_clicked', {
    item: analyticsKey,
    organization,
  });
}

interface SidebarItemProps extends React.HTMLAttributes<HTMLLIElement> {
  children: React.ReactNode;
  label: string;
  showLabel: boolean;
  disableTooltip?: boolean;
}

export function SidebarItem({
  children,
  label,
  showLabel,
  disableTooltip,
  ...props
}: SidebarItemProps) {
  const {layout} = useNavContext();
  return (
    <IconDefaultsProvider legacySize={layout === NavLayout.MOBILE ? '16px' : '21px'}>
      <Tooltip
        title={label}
        disabled={showLabel || disableTooltip}
        position="right"
        skipWrapper
        delay={0}
      >
        <SidebarListItem {...props}>{children}</SidebarListItem>
      </Tooltip>
    </IconDefaultsProvider>
  );
}

export function SidebarMenu({
  items,
  children,
  analyticsKey,
  label,
  onOpen,
  disableTooltip,
}: SidebarItemDropdownProps) {
  const theme = useTheme();
  const organization = useOrganization();
  const {layout} = useNavContext();

  const showLabel = layout === NavLayout.MOBILE;

  return (
    <DropdownMenu
      position={layout === NavLayout.MOBILE ? 'bottom' : 'right-end'}
      shouldApplyMinWidth={false}
      minMenuWidth={200}
      trigger={(props, isOpen) => {
        return (
          <SidebarItem
            label={label}
            showLabel={showLabel}
            disableTooltip={disableTooltip}
          >
            <NavButton
              {...props}
              aria-label={showLabel ? undefined : label}
              onClick={event => {
                recordPrimaryItemClick(analyticsKey, organization);
                props.onClick?.(event);
                onOpen?.(event);
              }}
              isMobile={layout === NavLayout.MOBILE}
            >
              {theme.isChonk ? null : (
                <InteractionStateLayer hasSelectedBackground={isOpen} />
              )}
              {children}
              {showLabel ? label : null}
            </NavButton>
          </SidebarItem>
        );
      }}
      items={items}
    />
  );
}

function useActivateNavGroupOnHover(group: PrimaryNavGroup) {
  const {isCollapsed, activePrimaryNavGroup, setActivePrimaryNavGroup} = useNavContext();

  // Slightly delay changing the active nav group to prevent accidentally triggering a new menu
  const timeoutRef = useRef<NodeJS.Timeout | null>(null);
  return useHover({
    onHoverStart: () => {
      if (timeoutRef.current) {
        clearTimeout(timeoutRef.current);
      }

      // Setting the nav group immediately when there isn't already a selection
      // ensures that the correct menu is immediately shown when the sidebar expands
      if (!activePrimaryNavGroup && isCollapsed) {
        setActivePrimaryNavGroup(group);
        return;
      }

      timeoutRef.current = setTimeout(() => {
        setActivePrimaryNavGroup(group);
      }, NAV_SIDEBAR_OPEN_DELAY_MS);
    },
    onHoverEnd: () => {
      if (timeoutRef.current) {
        clearTimeout(timeoutRef.current);
      }
    },
  });
}

function SidebarNavLink({
  children,
  to,
  activeTo = to,
  analyticsKey,
  group,
}: SidebarItemLinkProps) {
  const organization = useOrganization();
  const {layout, activePrimaryNavGroup} = useNavContext();
  const theme = useTheme();
  const location = useLocation();
  const isActive = isLinkActive(normalizeUrl(activeTo, location), location.pathname);
  const label = PRIMARY_NAV_GROUP_CONFIG[group].label;
  const {hoverProps} = useActivateNavGroupOnHover(group);

  return (
    <NavLink
      to={to}
      state={{source: SIDEBAR_NAVIGATION_SOURCE}}
      onClick={() => {
        recordPrimaryItemClick(analyticsKey, organization);
      }}
      aria-selected={activePrimaryNavGroup === group ? true : isActive}
      aria-current={isActive ? 'page' : undefined}
      isMobile={layout === NavLayout.MOBILE}
      {...hoverProps}
    >
      {layout === NavLayout.MOBILE ? (
        <Fragment>
          {theme.isChonk ? null : <InteractionStateLayer />}
          {children}
          {label}
        </Fragment>
      ) : (
        <Fragment>
          <NavLinkIconContainer>{children}</NavLinkIconContainer>
          <NavLinkLabel>{label}</NavLinkLabel>
        </Fragment>
      )}
    </NavLink>
  );
}

export function SidebarLink({
  children,
  to,
  activeTo = to,
  analyticsKey,
  group,
}: SidebarItemLinkProps) {
  const label = PRIMARY_NAV_GROUP_CONFIG[group].label;

  return (
    <SidebarItem label={label} showLabel>
      <SidebarNavLink
        to={to}
        activeTo={activeTo}
        analyticsKey={analyticsKey}
        group={group}
      >
        {children}
      </SidebarNavLink>
    </SidebarItem>
  );
}

export function SidebarButton({
  analyticsKey,
  children,
  buttonProps = {},
  onClick,
  label,
}: SidebarButtonProps) {
  const theme = useTheme();
  const organization = useOrganization();
  const {layout} = useNavContext();
  const showLabel = layout === NavLayout.MOBILE;

  return (
    <SidebarItem label={label} showLabel={showLabel}>
      <NavButton
        {...buttonProps}
        isMobile={layout === NavLayout.MOBILE}
        aria-label={showLabel ? undefined : label}
        onClick={(e: React.MouseEvent<HTMLButtonElement>) => {
          recordPrimaryItemClick(analyticsKey, organization);
          buttonProps.onClick?.(e);
          onClick?.(e);
        }}
      >
        {theme.isChonk ? null : <InteractionStateLayer />}
        {children}
        {showLabel ? label : null}
      </NavButton>
    </SidebarItem>
  );
}

export function SeparatorItem({
  className,
  hasMargin,
}: {
  className?: string;
  hasMargin?: boolean;
}) {
  return (
    <SeparatorListItem aria-hidden className={className} hasMargin={hasMargin}>
      <Separator />
    </SeparatorListItem>
  );
}

const SidebarListItem = styled('li')`
  display: flex;
  align-items: center;
  justify-content: center;
`;

const SeparatorListItem = styled('li')<{hasMargin?: boolean}>`
  list-style: none;
  width: 100%;
  padding: 0 ${space(1.5)};
  ${p =>
    p.hasMargin &&
    css`
      margin: ${space(0.5)} 0;
    `}
`;

const Separator = styled('hr')`
  outline: 0;
  border: 0;
  height: 1px;
  background: ${p => p.theme.innerBorder};
  margin: 0;
`;

const baseNavItemStyles = (p: {isMobile: boolean; theme: Theme}) => css`
  display: flex;
  flex-direction: row;
  gap: ${space(1.5)};
  align-items: center;
  padding: ${space(1.5)} ${space(3)};
  color: ${p.theme.textColor};
  font-size: ${p.theme.fontSizeMedium};
  font-weight: ${p.theme.fontWeightNormal};
  line-height: 1;
  width: 100%;

  &:hover {
    color: ${p.theme.textColor};
  }

  & > * {
    pointer-events: none;
  }

  &:focus-visible {
    box-shadow: 0 0 0 2px ${p.theme.focusBorder};
    color: currentColor;
  }

  ${!p.isMobile &&
  css`
    flex-direction: column;
    justify-content: center;
    border-radius: ${p.theme.borderRadius};
    margin-inline: 0 auto;
    gap: ${space(0.75)};
    padding: ${space(1)} 0;
    min-height: 42px;
    width: 46px;
  `}
`;

const ChonkNavLinkIconContainer = chonkStyled('span')`
  display: flex;
  align-items: center;
  justify-content: center;
  padding: ${space(1)} ${space(1)};
  border-radius: ${p => p.theme.radius.lg};
`;

const NavLinkIconContainer = withChonk(
  styled('span')`
    position: relative;
    display: flex;
    align-items: center;
    justify-content: center;
    width: 46px;
    height: 42px;
    border-radius: ${p => p.theme.borderRadius};
    overflow: hidden;

    &::before {
      content: '';
      position: absolute;
      top: 0;
      left: 0;
      width: 100%;
      height: 100%;
      background-color: currentColor;
      opacity: 0;
    }
  `,
  ChonkNavLinkIconContainer
);

const NavLinkLabel = styled('div')`
  display: flex;
  align-items: center;
  justify-content: center;
  font-size: ${p => p.theme.fontSizeExtraSmall};
  font-weight: ${p => p.theme.fontWeightBold};
  letter-spacing: -0.05em;
`;

const ChonkNavLink = chonkStyled(Link, {
  shouldForwardProp: prop => prop !== 'isMobile',
})<{isMobile: boolean}>`
  display: flex;
  position: relative;
  width: 100%;
  flex-direction: ${p => (p.isMobile ? 'row' : 'column')};
  justify-content: ${p => (p.isMobile ? 'flex-start' : 'center')};
  align-items: center;

  padding: ${p => (p.isMobile ? `${space(1)} ${space(3)}` : `${space(0.75)} ${space(1.5)}`)};

  /* On mobile, the buttons are horizontal, so we need a gap between the icon and label */
  gap: ${p => (p.isMobile ? space(1) : space(0.5))};

  /* Disable default link styles and only apply them to the icon container */
  color: ${p => p.theme.tokens.content.muted};
  outline: none;
  box-shadow: none;
  transition: none;

  &:active,
  &:focus-visible {
    outline: none;
    box-shadow: none;
    color: currentColor;
  }

  &::before {
    content: '';
    position: absolute;
    /* We align the active state indicator to the top of the icon container, not to the center of the button */
    top: ${p => (p.isMobile ? '50%' : '12px')};
    transform: ${p => (p.isMobile ? 'translateY(-50%)' : 'none')};
    left: 0px;
    width: 4px;
    height: 20px;
    border-radius: ${p => p.theme.radius.micro};
    background-color: ${p => p.theme.tokens.graphics.accent};
    transition: opacity 0.1s ease-in-out;
    opacity: 0;
  }

  /* Apply focus styles only to the icon container */
  &:focus-visible {
    ${NavLinkIconContainer} {
      outline: none;
      box-shadow: 0 0 0 2px ${p => p.theme.focusBorder};
      background-color: ${p => p.theme.colors.blue100};
    }
  }

  &:hover,
  &[aria-selected='true'] {
    color: ${p => p.theme.tokens.content.muted};
    ${NavLinkIconContainer} {
      background-color: ${p => p.theme.colors.gray100};
    }
  }

  &[aria-current='page'] {
    color: ${p => p.theme.tokens.content.accent};

    &::before { opacity: 1; }
    ${NavLinkIconContainer} {
      background-color: ${p => p.theme.colors.blue100};
    }

    &:hover {
      ${NavLinkIconContainer} {
        background-color: ${p => p.theme.colors.blue100};
      }
    }
  }
`;

const StyledNavLink = styled(Link, {
  shouldForwardProp: prop => prop !== 'isMobile',
})<{isMobile: boolean}>`
  ${baseNavItemStyles}
  position: relative;

  ${p =>
    !p.isMobile &&
    css`
      width: ${PRIMARY_SIDEBAR_WIDTH - 8}px;
      padding-top: ${space(0.5)};
      padding-bottom: ${space(1)};
      gap: ${space(0.5)};

      &:hover,
      &[aria-selected='true'] {
        ${NavLinkIconContainer} {
          &::before {
            opacity: 0.06;
          }
        }
      }

      &:active {
        ${NavLinkIconContainer} {
          &::before {
            opacity: 0.12;
          }
        }
      }

      &[aria-current='page'] {
        color: ${p.theme.purple400};

        ${NavLinkIconContainer} {
          box-shadow: inset 0 0 0 1px ${p.theme.purple100};

          &::before {
            opacity: 0.09;
          }
        }
      }
    `}
`;

const NavLink = withChonk(StyledNavLink, ChonkNavLink);

const ChonkNavButton = styled(Button, {
  shouldForwardProp: prop => prop !== 'isMobile',
})<{isMobile: boolean}>`
  display: flex;
  align-items: center;

  /* On mobile, the buttons are full width and have a gap between the icon and label */
  justify-content: ${p => (p.isMobile ? 'flex-start' : 'center')};
  height: ${p => (p.isMobile ? 'auto' : '44px')};
  width: ${p => (p.isMobile ? '100%' : '44px')};
  padding: ${p => (p.isMobile ? `${space(1)} ${space(3)}` : space(0.5))};

  svg {
    margin-right: ${p => (p.isMobile ? space(1) : undefined)};
  }

  /* Disable interactionstatelayer hover */
  [data-isl] {
    display: none;
  }
`;

const StyledNavButton = styled(Button, {
  shouldForwardProp: prop => prop !== 'isMobile',
})<{isMobile: boolean}>`
  border: none;
  position: relative;
  background: transparent;

  ${linkStyles}
  ${baseNavItemStyles}
`;

type NavButtonProps = ButtonProps & {
  isMobile: boolean;
};

// Use a manual theme switch because the types of Button dont seem to play well with withChonk.
export const NavButton = styled((p: NavButtonProps) => {
  const theme = useTheme();
  if (theme.isChonk) {
    return (
      <ChonkNavButton
        {...p}
        aria-label={p['aria-label'] ?? ''}
        size={p.isMobile ? 'zero' : undefined}
      />
    );
  }
  return <StyledNavButton {...p} borderless />;
})``;

export const SidebarItemUnreadIndicator = styled('span')<{isMobile: boolean}>`
  position: absolute;
  top: ${p => (p.isMobile ? `8px` : `calc(50% - 12px)`)};
  left: ${p => (p.isMobile ? '32px' : `calc(50% + 14px)`)};
  transform: translate(-50%, -50%);
  display: block;
  text-align: center;
  color: ${p => p.theme.white};
  font-size: ${p => p.theme.fontSizeExtraSmall};
  background: ${p => p.theme.purple400};
  width: 10px;
  height: 10px;
  border-radius: 50%;
  border: 2px solid ${p => p.theme.background};
`;

export const SidebarList = styled('ul')<{isMobile: boolean; compact?: boolean}>`
  position: relative;
  list-style: none;
  margin: 0;
  padding: 0;
  padding-top: ${space(1)};
  display: flex;
  flex-direction: column;
  align-items: ${p => (p.isMobile ? 'stretch' : 'center')};
  gap: ${space(0.5)};
  width: 100%;

  /* TriggerWrap div is getting in the way here */
  ${p =>
    p.theme.isChonk &&
    css`
      > div,
      > li {
        width: 100%;
      }
    `}
`;

export const SidebarFooterWrapper = styled('div')<{isMobile: boolean}>`
  position: relative;
  display: flex;
  flex-direction: row;
  align-items: stretch;
  margin-top: auto;
  margin-bottom: ${p => (p.isMobile ? space(1) : 0)};
`;<|MERGE_RESOLUTION|>--- conflicted
+++ resolved
@@ -52,11 +52,7 @@
   analyticsKey: string;
   children: React.ReactNode;
   label: string;
-<<<<<<< HEAD
   buttonProps?: Partial<ButtonProps>;
-=======
-  buttonProps?: Omit<ButtonProps, 'aria-label'>;
->>>>>>> e1472aff
   onClick?: MouseEventHandler<HTMLButtonElement>;
 }
 
