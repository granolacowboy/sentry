--- conflicted
+++ resolved
@@ -11,14 +11,9 @@
 import {space} from 'sentry/styles/space';
 import {DatasetSource} from 'sentry/utils/discover/types';
 import useOrganization from 'sentry/utils/useOrganization';
-<<<<<<< HEAD
-import {DisplayType} from 'sentry/views/dashboards/types';
-import {hasDatasetSelector} from 'sentry/views/dashboards/utils';
-=======
 import {DisplayType, type WidgetType} from 'sentry/views/dashboards/types';
 import {hasDatasetSelector} from 'sentry/views/dashboards/utils';
 import {DATASET_LABEL_MAP} from 'sentry/views/discover/savedQuery/datasetSelector';
->>>>>>> 12ec5f88
 
 import {DataSet} from '../utils';
 
@@ -88,21 +83,13 @@
 
   const datasetChoices = new Map<string, string>();
 
-<<<<<<< HEAD
-  if (hasDatasetSelector(organization)) {
-=======
   if (hasDatasetSelectorFeature) {
->>>>>>> 12ec5f88
     // TODO: Finalize description copy
     datasetChoices.set(DataSet.ERRORS, t('Errors (TypeError, InvalidSearchQuery, etc)'));
     datasetChoices.set(DataSet.TRANSACTIONS, t('Transactions'));
   }
 
-<<<<<<< HEAD
-  if (!hasDatasetSelector(organization)) {
-=======
   if (!hasDatasetSelectorFeature) {
->>>>>>> 12ec5f88
     datasetChoices.set(DataSet.EVENTS, t('Errors and Transactions'));
   }
   datasetChoices.set(DataSet.ISSUES, t('Issues (States, Assignment, Time, etc.)'));
