--- conflicted
+++ resolved
@@ -91,10 +91,6 @@
 
     this.wrapper = document.createElement('div');
     this.wrapper.className = 'video-replayer-wrapper';
-<<<<<<< HEAD
-
-=======
->>>>>>> e839f8d6
     root.appendChild(this.wrapper);
 
     this._trackList = this._attachments.map(({timestamp}, i) => [timestamp, i]);
@@ -379,7 +375,7 @@
    * Create videos from a slice of _attachments, given the start and end index.
    */
   protected preloadVideos({low, high}: {high: number; low: number}) {
-    console.log('preloadVideos', low, high);
+    // console.log('preloadVideos', low, high);
     // Make sure we don't go out of bounds
     const l = Math.max(0, low);
     const h = Math.min(high, this._attachments.length + 1);
@@ -468,7 +464,7 @@
   }
 
   protected async playVideo(video: HTMLVideoElement | undefined): Promise<void> {
-    console.log('playVideo', video);
+    // console.log('playVideo', video);
     if (!video) {
       return Promise.resolve();
     }
@@ -665,7 +661,7 @@
    * @param videoOffsetMs The time within the entire video, to start playing at
    */
   public async play(videoOffsetMs: number): Promise<void> {
-    console.log('videoReplay:play()', videoOffsetMs);
+    // console.log('videoReplay:play()', videoOffsetMs);
     this.startReplay(videoOffsetMs);
 
     // When we seek to a new spot in the replay, pause the old video
@@ -702,7 +698,7 @@
    * called when seeking while video is not playing.
    */
   public pause(videoOffsetMs: number) {
-    console.log('videoReplay:pause()', videoOffsetMs);
+    // console.log('videoReplay:pause()', videoOffsetMs);
     const index = this._currentIndex ?? 0;
     this.pauseReplay(videoOffsetMs);
 
