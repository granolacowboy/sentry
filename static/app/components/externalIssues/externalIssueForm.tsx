--- conflicted
+++ resolved
@@ -1,8 +1,4 @@
-<<<<<<< HEAD
-import styled from '@emotion/styled';
-=======
 import {useCallback, useEffect, useMemo, useState} from 'react';
->>>>>>> 3fb0a38d
 import type {Span} from '@sentry/core';
 import * as Sentry from '@sentry/react';
 
@@ -10,11 +6,6 @@
 import type {ModalRenderProps} from 'sentry/actionCreators/modal';
 import type {RequestOptions, ResponseMeta} from 'sentry/api';
 import type {ExternalIssueAction} from 'sentry/components/externalIssues/abstractExternalIssueForm';
-<<<<<<< HEAD
-import AbstractExternalIssueForm from 'sentry/components/externalIssues/abstractExternalIssueForm';
-import type {FormProps} from 'sentry/components/forms/form';
-import {TabList, Tabs} from 'sentry/components/tabs';
-=======
 import {ExternalForm} from 'sentry/components/externalIssues/externalForm';
 import {useAsyncOptionsCache} from 'sentry/components/externalIssues/useAsyncOptionsCache';
 import {
@@ -29,8 +20,7 @@
 import FormModel from 'sentry/components/forms/model';
 import LoadingError from 'sentry/components/loadingError';
 import LoadingIndicator from 'sentry/components/loadingIndicator';
-import NavTabs from 'sentry/components/navTabs';
->>>>>>> 3fb0a38d
+import {TabList, Tabs} from 'sentry/components/tabs';
 import {t, tct} from 'sentry/locale';
 import {space} from 'sentry/styles/space';
 import type {Group} from 'sentry/types/group';
@@ -314,47 +304,6 @@
     return <LoadingIndicator />;
   }
 
-<<<<<<< HEAD
-  getTitle = () => {
-    const {integration} = this.props;
-    return tct('[integration] Issue', {integration: integration.provider.name});
-  };
-
-  getFormProps = (): FormProps => {
-    const {action} = this.state;
-    return {
-      ...this.getDefaultFormProps(),
-      submitLabel: SUBMIT_LABEL_BY_ACTION[action],
-      apiEndpoint: this.getEndPointString(),
-      apiMethod: action === 'create' ? 'POST' : 'PUT',
-      onPreSubmit: this.handlePreSubmit,
-      onSubmitError: this.handleSubmitError,
-      onSubmitSuccess: this.onSubmitSuccess,
-    };
-  };
-
-  renderNavTabs = () => {
-    return (
-      <TabsContainer>
-        <Tabs value={this.state.action} onChange={tab => this.handleClick(tab)}>
-          <TabList>
-            <TabList.Item key="create">{t('Create')}</TabList.Item>
-            <TabList.Item key="link">{t('Link')}</TabList.Item>
-          </TabList>
-        </Tabs>
-      </TabsContainer>
-    );
-  };
-
-  renderBody() {
-    return this.renderForm(this.loadAsyncThenFetchAllFields());
-  }
-}
-
-const TabsContainer = styled('div')`
-  margin-bottom: ${space(2)};
-`;
-=======
   if (isError) {
     const errorDetail = error?.responseJSON?.detail;
     const errorMessage =
@@ -385,18 +334,21 @@
       }}
       title={title}
       navTabs={
-        <NavTabs underlined>
-          <li className={action === 'create' ? 'active' : ''}>
-            <a onClick={() => handleClick('create')}>{t('Create')}</a>
-          </li>
-          <li className={action === 'link' ? 'active' : ''}>
-            <a onClick={() => handleClick('link')}>{t('Link')}</a>
-          </li>
-        </NavTabs>
+        <TabsContainer>
+          <Tabs value={action} onChange={tab => handleClick(tab)}>
+            <TabList>
+              <TabList.Item key="create">{t('Create')}</TabList.Item>
+              <TabList.Item key="link">{t('Link')}</TabList.Item>
+            </TabList>
+          </Tabs>
+        </TabsContainer>
       }
       bodyText={null}
       getFieldProps={getExternalIssueFieldProps}
     />
   );
 }
->>>>>>> 3fb0a38d
+
+const TabsContainer = styled('div')`
+  margin-bottom: ${space(2)};
+`;