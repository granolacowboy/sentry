--- conflicted
+++ resolved
@@ -261,38 +261,7 @@
     this.baseUrl = options.baseUrl ?? '/api/0';
     this.headers = options.headers ?? Client.JSON_HEADERS;
     this.credentials = options.credentials ?? 'include';
-<<<<<<< HEAD
     this.activeRequests = {};
-=======
-  }
-
-  wrapCallback<T extends any[]>(
-    id: string,
-    func: FunctionCallback<T> | undefined,
-    cleanup = false
-  ) {
-    return (...args: T) => {
-      const req = this.activeRequests[id];
-
-      if (cleanup === true) {
-        delete this.activeRequests[id];
-      }
-
-      if (!req?.alive) {
-        return undefined;
-      }
-
-      // Check if API response is a 302 -- means project slug was renamed and user
-      // needs to be redirected
-      // @ts-expect-error TS(2556): A spread argument must either have a tuple type or... Remove this comment to see the full error message
-      if (hasProjectBeenRenamed(...args)) {
-        return undefined;
-      }
-
-      // Call success callback
-      return func?.apply(req, args);
-    };
->>>>>>> 613198e9
   }
 
   /**
