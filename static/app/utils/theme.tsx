--- conflicted
+++ resolved
@@ -3,12 +3,8 @@
 
 import {DATA_CATEGORY_INFO} from 'sentry/constants';
 import {CHART_PALETTE} from 'sentry/constants/chartPalette';
-<<<<<<< HEAD
 import {themeSpace} from 'sentry/styles/space';
-import {Outcome} from 'sentry/types';
-=======
 import {Outcome} from 'sentry/types/core';
->>>>>>> a59e7b2e
 
 const lightColors = {
   black: '#1D1127',
