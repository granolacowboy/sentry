"""
sentry.conf.server
~~~~~~~~~~~~~~~~~~

These settings act as the default (base) settings for the Sentry-provided web-server

:copyright: (c) 2010-2014 by the Sentry Team, see AUTHORS for more details.
:license: BSD, see LICENSE for more details.
"""
from __future__ import absolute_import

from django.conf.global_settings import *  # NOQA

from datetime import timedelta

import hashlib
import os
import os.path
import socket
import sys
import urlparse

gettext_noop = lambda s: s

socket.setdefaulttimeout(5)

DEBUG = False
TEMPLATE_DEBUG = True
MAINTENANCE = False

ADMINS = ()

INTERNAL_IPS = ('127.0.0.1',)

MANAGERS = ADMINS

APPEND_SLASH = True

PROJECT_ROOT = os.path.normpath(os.path.join(os.path.dirname(__file__), os.pardir))

sys.path.insert(0, os.path.normpath(os.path.join(PROJECT_ROOT, os.pardir)))

CACHES = {
    'default': {
        'BACKEND': 'django.core.cache.backends.locmem.LocMemCache',
    }
}

DATABASES = {
    'default': {
        'ENGINE': 'django.db.backends.sqlite3',
        'NAME': 'sentry.db',
        'USER': '',
        'PASSWORD': '',
        'HOST': '',
        'PORT': '',
        'AUTOCOMMIT': True,
        'ATOMIC_REQUESTS': False,
    }
}


if 'DATABASE_URL' in os.environ:
    url = urlparse.urlparse(os.environ['DATABASE_URL'])

    # Ensure default database exists.
    DATABASES['default'] = DATABASES.get('default', {})

    # Update with environment configuration.
    DATABASES['default'].update({
        'NAME': url.path[1:],
        'USER': url.username,
        'PASSWORD': url.password,
        'HOST': url.hostname,
        'PORT': url.port,
    })
    if url.scheme == 'postgres':
        DATABASES['default']['ENGINE'] = 'django.db.backends.postgresql_psycopg2'

    if url.scheme == 'mysql':
        DATABASES['default']['ENGINE'] = 'django.db.backends.mysql'

EMAIL_SUBJECT_PREFIX = '[Sentry] '

# This should always be UTC.
TIME_ZONE = 'UTC'

# Language code for this installation. All choices can be found here:
# http://www.i18nguy.com/unicode/language-identifiers.html
LANGUAGE_CODE = 'en-us'

LANGUAGES = (
    ('af', gettext_noop('Afrikaans')),
    ('ar', gettext_noop('Arabic')),
    ('az', gettext_noop('Azerbaijani')),
    ('bg', gettext_noop('Bulgarian')),
    ('be', gettext_noop('Belarusian')),
    ('bn', gettext_noop('Bengali')),
    ('br', gettext_noop('Breton')),
    ('bs', gettext_noop('Bosnian')),
    ('ca', gettext_noop('Catalan')),
    ('cs', gettext_noop('Czech')),
    ('cy', gettext_noop('Welsh')),
    ('da', gettext_noop('Danish')),
    ('de', gettext_noop('German')),
    ('el', gettext_noop('Greek')),
    ('en', gettext_noop('English')),
    ('eo', gettext_noop('Esperanto')),
    ('es', gettext_noop('Spanish')),
    ('et', gettext_noop('Estonian')),
    ('eu', gettext_noop('Basque')),
    ('fa', gettext_noop('Persian')),
    ('fi', gettext_noop('Finnish')),
    ('fr', gettext_noop('French')),
    ('ga', gettext_noop('Irish')),
    ('gl', gettext_noop('Galician')),
    ('he', gettext_noop('Hebrew')),
    ('hi', gettext_noop('Hindi')),
    ('hr', gettext_noop('Croatian')),
    ('hu', gettext_noop('Hungarian')),
    ('ia', gettext_noop('Interlingua')),
    ('id', gettext_noop('Indonesian')),
    ('is', gettext_noop('Icelandic')),
    ('it', gettext_noop('Italian')),
    ('ja', gettext_noop('Japanese')),
    ('ka', gettext_noop('Georgian')),
    ('kk', gettext_noop('Kazakh')),
    ('km', gettext_noop('Khmer')),
    ('kn', gettext_noop('Kannada')),
    ('ko', gettext_noop('Korean')),
    ('lb', gettext_noop('Luxembourgish')),
    ('lt', gettext_noop('Lithuanian')),
    ('lv', gettext_noop('Latvian')),
    ('mk', gettext_noop('Macedonian')),
    ('ml', gettext_noop('Malayalam')),
    ('mn', gettext_noop('Mongolian')),
    ('my', gettext_noop('Burmese')),
    ('nb', gettext_noop('Norwegian Bokmal')),
    ('ne', gettext_noop('Nepali')),
    ('nl', gettext_noop('Dutch')),
    ('nn', gettext_noop('Norwegian Nynorsk')),
    ('os', gettext_noop('Ossetic')),
    ('pa', gettext_noop('Punjabi')),
    ('pl', gettext_noop('Polish')),
    ('pt', gettext_noop('Portuguese')),
    ('pt-br', gettext_noop('Brazilian Portuguese')),
    ('ro', gettext_noop('Romanian')),
    ('ru', gettext_noop('Russian')),
    ('sk', gettext_noop('Slovak')),
    ('sl', gettext_noop('Slovenian')),
    ('sq', gettext_noop('Albanian')),
    ('sr', gettext_noop('Serbian')),
    ('sv-se', gettext_noop('Swedish')),
    ('sw', gettext_noop('Swahili')),
    ('ta', gettext_noop('Tamil')),
    ('te', gettext_noop('Telugu')),
    ('th', gettext_noop('Thai')),
    ('tr', gettext_noop('Turkish')),
    ('tt', gettext_noop('Tatar')),
    ('udm', gettext_noop('Udmurt')),
    ('uk', gettext_noop('Ukrainian')),
    ('ur', gettext_noop('Urdu')),
    ('vi', gettext_noop('Vietnamese')),
    ('zh-cn', gettext_noop('Simplified Chinese')),
    ('zh-cn', gettext_noop('Traditional Chinese')),
)

SITE_ID = 1

# If you set this to False, Django will make some optimizations so as not
# to load the internationalization machinery.
USE_I18N = True

# If you set this to False, Django will not format dates, numbers and
# calendars according to the current locale
USE_L10N = True

USE_TZ = True

# Make this unique, and don't share it with anybody.
SECRET_KEY = hashlib.md5(socket.gethostname() + ')*)&8a36)6%74e@-ne5(-!8a(vv#tkv)(eyg&@0=zd^pl!7=y@').hexdigest()

# List of callables that know how to import templates from various sources.
TEMPLATE_LOADERS = (
    'django.template.loaders.filesystem.Loader',
    'django.template.loaders.app_directories.Loader',
)

MIDDLEWARE_CLASSES = (
    'sentry.middleware.maintenance.ServicesUnavailableMiddleware',
    'sentry.middleware.proxy.SetRemoteAddrFromForwardedFor',
    'sentry.middleware.debug.NoIfModifiedSinceMiddleware',
    'django.middleware.common.CommonMiddleware',
    'django.contrib.sessions.middleware.SessionMiddleware',
    'django.middleware.csrf.CsrfViewMiddleware',
    'django.contrib.auth.middleware.AuthenticationMiddleware',
    'sentry.middleware.sudo.SudoMiddleware',
    'sentry.middleware.locale.SentryLocaleMiddleware',
    'sentry.middleware.social_auth.SentrySocialAuthExceptionMiddleware',
    'django.middleware.locale.LocaleMiddleware',
    'django.contrib.messages.middleware.MessageMiddleware',
)

ROOT_URLCONF = 'sentry.conf.urls'

TEMPLATE_DIRS = (
    # Put strings here, like "/home/html/django_templates" or "C:/www/django/templates".
    # Always use forward slashes, even on Windows.
    # Don't forget to use absolute paths, not relative paths.
    os.path.join(PROJECT_ROOT, 'templates'),
)

TEMPLATE_CONTEXT_PROCESSORS = (
    'django.contrib.auth.context_processors.auth',
    'django.contrib.messages.context_processors.messages',
    'django.core.context_processors.csrf',
    'social_auth.context_processors.social_auth_by_name_backends',
    'social_auth.context_processors.social_auth_backends',
    'social_auth.context_processors.social_auth_by_type_backends',
    'social_auth.context_processors.social_auth_login_redirect'
)

INSTALLED_APPS = (
    'django.contrib.admin',
    'django.contrib.auth',
    'django.contrib.contenttypes',
    'django.contrib.messages',
    'django.contrib.sessions',
    'django.contrib.sites',
    'django.contrib.staticfiles',

    'captcha',
    'crispy_forms',
    'djcelery',
    'gunicorn',
    'kombu.transport.django',
    'raven.contrib.django.raven_compat',
    'rest_framework',
    'sentry',
    'sentry.nodestore',
    'sentry.search',
    'sentry.lang.javascript',
    'sentry.plugins.sentry_interface_types',
    'sentry.plugins.sentry_mail',
    'sentry.plugins.sentry_urls',
    'sentry.plugins.sentry_useragents',
    'sentry.plugins.sentry_webhooks',
    'social_auth',
    'south',
    'sudo',
)

STATIC_ROOT = os.path.realpath(os.path.join(PROJECT_ROOT, 'static'))
STATIC_URL = '/_static/'

STATICFILES_FINDERS = (
    "django.contrib.staticfiles.finders.FileSystemFinder",
    "django.contrib.staticfiles.finders.AppDirectoriesFinder",
)

# setup a default media root to somewhere useless
MEDIA_ROOT = '/tmp/sentry-media'

LOCALE_PATHS = (
    os.path.join(PROJECT_ROOT, 'locale'),
)

CSRF_FAILURE_VIEW = 'sentry.web.frontend.csrf_failure.view'

# Auth configuration

try:
    from django.core.urlresolvers import reverse_lazy
except ImportError:
    LOGIN_REDIRECT_URL = '/login-redirect/'
    LOGIN_URL = '/auth/login/'
else:
    LOGIN_REDIRECT_URL = reverse_lazy('sentry-login-redirect')
    LOGIN_URL = reverse_lazy('sentry-login')

AUTHENTICATION_BACKENDS = (
    'social_auth.backends.twitter.TwitterBackend',
    'social_auth.backends.facebook.FacebookBackend',
    # TODO: migrate to GoogleOAuth2Backend
    'social_auth.backends.google.GoogleBackend',
    'social_auth.backends.contrib.github.GithubBackend',
    'social_auth.backends.contrib.bitbucket.BitbucketBackend',
    'social_auth.backends.contrib.trello.TrelloBackend',
    'sentry.utils.auth.EmailAuthBackend',
)

SOCIAL_AUTH_USER_MODEL = AUTH_USER_MODEL = 'sentry.User'

SESSION_ENGINE = "django.contrib.sessions.backends.signed_cookies"
SESSION_COOKIE_NAME = "sentrysid"
SESSION_SERIALIZER = "django.contrib.sessions.serializers.PickleSerializer"

TWITTER_CONSUMER_KEY = ''
TWITTER_CONSUMER_SECRET = ''

FACEBOOK_APP_ID = ''
FACEBOOK_API_SECRET = ''
FACEBOOK_EXTENDED_PERMISSIONS = ['email']

GOOGLE_OAUTH2_CLIENT_ID = ''
GOOGLE_OAUTH2_CLIENT_SECRET = ''

GITHUB_APP_ID = ''
GITHUB_API_SECRET = ''

TRELLO_API_KEY = ''
TRELLO_API_SECRET = ''

BITBUCKET_CONSUMER_KEY = ''
BITBUCKET_CONSUMER_SECRET = ''

MAILGUN_API_KEY = ''

SOCIAL_AUTH_PIPELINE = (
    'social_auth.backends.pipeline.user.get_username',
    'social_auth.backends.pipeline.social.social_auth_user',
    'social_auth.backends.pipeline.associate.associate_by_email',
    'social_auth.backends.pipeline.misc.save_status_to_session',
    'sentry.utils.social_auth.create_user_if_enabled',
    'social_auth.backends.pipeline.social.associate_user',
    'social_auth.backends.pipeline.social.load_extra_data',
    'social_auth.backends.pipeline.user.update_user_details',
    'social_auth.backends.pipeline.misc.save_status_to_session',
)

INITIAL_CUSTOM_USER_MIGRATION = '0108_fix_user'

# Auth engines and the settings required for them to be listed
AUTH_PROVIDERS = {
    'twitter': ('TWITTER_CONSUMER_KEY', 'TWITTER_CONSUMER_SECRET'),
    'facebook': ('FACEBOOK_APP_ID', 'FACEBOOK_API_SECRET'),
    'github': ('GITHUB_APP_ID', 'GITHUB_API_SECRET'),
    'google': ('GOOGLE_OAUTH2_CLIENT_ID', 'GOOGLE_OAUTH2_CLIENT_SECRET'),
    'trello': ('TRELLO_API_KEY', 'TRELLO_API_SECRET'),
    'bitbucket': ('BITBUCKET_CONSUMER_KEY', 'BITBUCKET_CONSUMER_SECRET'),
}

import random

SOCIAL_AUTH_DEFAULT_USERNAME = lambda: random.choice(['Darth Vader', 'Obi-Wan Kenobi', 'R2-D2', 'C-3PO', 'Yoda'])
SOCIAL_AUTH_PROTECTED_USER_FIELDS = ['email']

# Queue configuration
from kombu import Exchange, Queue

BROKER_URL = "django://"

CELERY_ALWAYS_EAGER = True
CELERY_IGNORE_RESULT = True
CELERY_SEND_EVENTS = False
CELERY_RESULT_BACKEND = None
CELERY_TASK_RESULT_EXPIRES = 1
CELERY_DISABLE_RATE_LIMITS = True
CELERY_DEFAULT_QUEUE = "default"
CELERY_DEFAULT_EXCHANGE = "default"
CELERY_DEFAULT_EXCHANGE_TYPE = "direct"
CELERY_DEFAULT_ROUTING_KEY = "default"
CELERY_CREATE_MISSING_QUEUES = True
CELERY_IMPORTS = (
    'sentry.tasks.beacon',
    'sentry.tasks.check_alerts',
    'sentry.tasks.check_auth',
    'sentry.tasks.cleanup',
    'sentry.tasks.deletion',
    'sentry.tasks.email',
    'sentry.tasks.index',
    'sentry.tasks.merge',
    'sentry.tasks.store',
    'sentry.tasks.options',
    'sentry.tasks.post_process',
    'sentry.tasks.process_buffer',
)
CELERY_QUEUES = [
    Queue('default', routing_key='default'),
    Queue('alerts', routing_key='alerts'),
    Queue('auth', routing_key='auth'),
    Queue('cleanup', routing_key='cleanup'),
    Queue('sourcemaps', routing_key='sourcemaps'),
    Queue('search', routing_key='search'),
    Queue('events', routing_key='events'),
    Queue('update', routing_key='update'),
    Queue('email', routing_key='email'),
    Queue('options', routing_key='options'),
]

CELERY_ROUTES = ('sentry.queue.routers.SplitQueueRouter',)


def create_partitioned_queues(name):
    exchange = Exchange(name, type='direct')
    for num in range(1):
        CELERY_QUEUES.append(Queue(
            '{0}-{1}'.format(name, num),
            exchange=exchange,
        ))

create_partitioned_queues('counters')
create_partitioned_queues('triggers')


CELERYBEAT_SCHEDULE = {
    'check-auth': {
        'task': 'sentry.tasks.check_auth',
        'schedule': timedelta(minutes=1),
        'options': {
            'expires': 60,
            'queue': 'auth',
        }
    },
    'check-alerts': {
        'task': 'sentry.tasks.check_alerts',
        'schedule': timedelta(minutes=1),
        'options': {
            'expires': 60,
            'queue': 'alerts',
        }
    },
    'send-beacon': {
        'task': 'sentry.tasks.send_beacon',
        'schedule': timedelta(hours=1),
        'options': {
            'expires': 3600,
        },
    },
    'flush-buffers': {
        'task': 'sentry.tasks.process_buffer.process_pending',
        'schedule': timedelta(seconds=10),
        'options': {
            'expires': 10,
            'queue': 'counters-0',
        }
    },
    'sync-options': {
        'task': 'sentry.tasks.options.sync_options',
        'schedule': timedelta(seconds=10),
        'options': {
            'expires': 10,
            'queue': 'options',
        }
    },
}

LOGGING = {
    'version': 1,
    'disable_existing_loggers': True,
    'handlers': {
        'console': {
            'level': 'WARNING',
            'class': 'logging.StreamHandler',
            'formatter': 'simple',
        },
        'sentry': {
            'level': 'ERROR',
            'filters': ['sentry:internal'],
            'class': 'raven.contrib.django.handlers.SentryHandler',
        }
    },
    'filters': {
        'sentry:internal': {
            '()': 'sentry.utils.raven.SentryInternalFilter',
        },
    },
    'formatters': {
        'simple': {
            'format': '[%(levelname)s] %(message)s',
        },
        'client_info': {
            'format': '[%(levelname)s] %(project_slug)s/%(team_slug)s %(message)s',
        },
    },
    'root': {
        'handlers': ['console', 'sentry'],
    },
    'loggers': {
        'sentry': {
            'level': 'ERROR',
        },
        'sentry.coreapi': {
            'formatter': 'client_info',
        },
        'sentry.errors': {
            'handlers': ['console'],
            'propagate': False,
        },
        'sentry.rules': {
            'handlers': ['console'],
            'propagate': False,
        },
        'static_compiler': {
            'level': 'INFO',
        },
        'django.request': {
            'level': 'ERROR',
            'handlers': ['console'],
            'propagate': False,
        },
        'toronado.cssutils': {
            'level': 'ERROR',
            'propagate': False,
        },
    }
}

# django-rest-framework

REST_FRAMEWORK = {
    'TEST_REQUEST_DEFAULT_FORMAT': 'json',
    'DEFAULT_PERMISSION_CLASSES': (
        'sentry.api.permissions.NoPermission',
    )
}

# django-recaptcha

RECAPTCHA_PUBLIC_KEY = None
RECAPTCHA_PRIVATE_KEY = None

# django-statsd

STATSD_CLIENT = 'django_statsd.clients.null'
SENTRY_METRICS_PREFIX = ''
SENTRY_METRICS_SAMPLE_RATE = 1.0

# Sentry and Raven configuration

SENTRY_CLIENT = 'sentry.utils.raven.SentryInternalClient'

# Project ID for recording frontend (javascript) exceptions
SENTRY_FRONTEND_PROJECT = None

SENTRY_CACHE_BACKEND = 'default'

SENTRY_FEATURES = {
    'auth:register': True,
    'social-auth:register': True,
    'organizations:create': True,
    'organizations:sso': False,
    'projects:quotas': True,
    'teams:create': True,
}

# Default time zone for localization in the UI.
# http://en.wikipedia.org/wiki/List_of_tz_zones_by_name
SENTRY_DEFAULT_TIME_ZONE = 'UTC'

SENTRY_FILTERS = (
    'sentry.filters.StatusFilter',
)

SENTRY_IGNORE_EXCEPTIONS = (
    'OperationalError',
)

# Absolute URL to the sentry root directory. Should not include a trailing slash.
SENTRY_URL_PREFIX = ''

# Should we send the beacon to the upstream server?
SENTRY_BEACON = True

# The administrative contact for this installation
SENTRY_ADMIN_EMAIL = ''

# Allow access to Sentry without authentication.
SENTRY_PUBLIC = False

# Instruct Sentry that this install intends to be run by a single organization
# and thus various UI optimizations should be enabled.
SENTRY_SINGLE_ORGANIZATION = False

# Login url (defaults to LOGIN_URL)
SENTRY_LOGIN_URL = None

# Default project ID (for internal errors)
SENTRY_PROJECT = 1

# Only store a portion of all messages per unique group.
SENTRY_SAMPLE_DATA = True

# The following values control the sampling rates
SENTRY_SAMPLE_RATES = (
    # up until N events, store 1 in M
    (50, 1),
    (1000, 2),
    (10000, 10),
    (100000, 50),
    (1000000, 300),
    (10000000, 2000),
)
SENTRY_MAX_SAMPLE_RATE = 10000
SENTRY_SAMPLE_TIMES = (
    (3600, 1),
    (360, 10),
    (60, 60),
)
SENTRY_MAX_SAMPLE_TIME = 10000

# Web Service
SENTRY_WEB_HOST = 'localhost'
SENTRY_WEB_PORT = 9000
SENTRY_WEB_OPTIONS = {}

# UDP Service
SENTRY_UDP_HOST = 'localhost'
SENTRY_UDP_PORT = 9001
SENTRY_USE_IPV6_UDP = False

# SMTP Service
SENTRY_ENABLE_EMAIL_REPLIES = False
SENTRY_SMTP_HOSTNAME = 'localhost'
SENTRY_SMTP_HOST = 'localhost'
SENTRY_SMTP_PORT = 1025

SENTRY_INTERFACES = {
    'exception': 'sentry.interfaces.exception.Exception',
    'logentry': 'sentry.interfaces.message.Message',
    'request': 'sentry.interfaces.http.Http',
    'stacktrace': 'sentry.interfaces.stacktrace.Stacktrace',
    'template': 'sentry.interfaces.template.Template',
    'query': 'sentry.interfaces.query.Query',
    'user': 'sentry.interfaces.user.User',

    'sentry.interfaces.Exception': 'sentry.interfaces.exception.Exception',
    'sentry.interfaces.Message': 'sentry.interfaces.message.Message',
    'sentry.interfaces.Stacktrace': 'sentry.interfaces.stacktrace.Stacktrace',
    'sentry.interfaces.Template': 'sentry.interfaces.template.Template',
    'sentry.interfaces.Query': 'sentry.interfaces.query.Query',
    'sentry.interfaces.Http': 'sentry.interfaces.http.Http',
    'sentry.interfaces.User': 'sentry.interfaces.user.User',
}

# Should users without superuser permissions be allowed to
# make projects public
SENTRY_ALLOW_PUBLIC_PROJECTS = True

# Default to not sending the Access-Control-Allow-Origin header on api/store
SENTRY_ALLOW_ORIGIN = None

# Enable scraping of javascript context for source code
SENTRY_SCRAPE_JAVASCRIPT_CONTEXT = True

# Enable email invites
SENTRY_ENABLE_INVITES = True

# Redis connection information (see Nydus documentation)
SENTRY_REDIS_OPTIONS = {}

# Buffer backend
SENTRY_BUFFER = 'sentry.buffer.Buffer'
SENTRY_BUFFER_OPTIONS = {}

# Cache backend
# XXX: We explicitly require the cache to be configured as its not optional
# and causes serious confusion with the default django cache
SENTRY_CACHE = None
SENTRY_CACHE_OPTIONS = {}

# Quota backend
SENTRY_QUOTAS = 'sentry.quotas.Quota'
SENTRY_QUOTA_OPTIONS = {}

# Rate limiting backend
SENTRY_RATELIMITER = 'sentry.ratelimits.base.RateLimiter'
SENTRY_RATELIMITER_OPTIONS = {}

# The default value for project-level quotas
SENTRY_DEFAULT_MAX_EVENTS_PER_MINUTE = '90%'

# The maximum number of events per minute the system should accept.
SENTRY_SYSTEM_MAX_EVENTS_PER_MINUTE = 0

# Node storage backend
SENTRY_NODESTORE = 'sentry.nodestore.django.DjangoNodeStorage'
SENTRY_NODESTORE_OPTIONS = {}

# Search backend
SENTRY_SEARCH = 'sentry.search.django.DjangoSearchBackend'
SENTRY_SEARCH_OPTIONS = {}
# SENTRY_SEARCH_OPTIONS = {
#     'urls': ['http://localhost:9200/'],
#     'timeout': 5,
# }

# Time-series storage backend
SENTRY_TSDB = 'sentry.tsdb.dummy.DummyTSDB'
SENTRY_TSDB_OPTIONS = {}

# rollups must be ordered from highest granularity to lowest
SENTRY_TSDB_ROLLUPS = (
    # (time in seconds, samples to keep)
    (10, 30),  # 5 minute at 10 seconds
    (3600, 24 * 7),  # 7 days at 1 hour
)


# File storage
SENTRY_FILESTORE = 'django.core.files.storage.FileSystemStorage'
SENTRY_FILESTORE_OPTIONS = {'location': '/tmp/sentry-files'}

# URL to embed in js documentation
SENTRY_RAVEN_JS_URL = 'cdn.ravenjs.com/1.1.15/jquery,native/raven.min.js'

# URI Prefixes for generating DSN URLs
# (Defaults to URL_PREFIX by default)
SENTRY_ENDPOINT = None
SENTRY_PUBLIC_ENDPOINT = None

# Early draft features. Not slated or public release yet.
SENTRY_ENABLE_EXPLORE_CODE = False
SENTRY_ENABLE_EXPLORE_USERS = True

# Prevent variables (e.g. context locals, http data, etc) from exceeding this
# size in characters
SENTRY_MAX_VARIABLE_SIZE = 512

# Prevent variables within extra context from exceeding this size in
# characters
SENTRY_MAX_EXTRA_VARIABLE_SIZE = 4096

# For changing the amount of data seen in Http Response Body part.
SENTRY_MAX_HTTP_BODY_SIZE = 2048

# For various attributes we don't limit the entire attribute on size, but the
# individual item. In those cases we also want to limit the maximum number of
# keys
SENTRY_MAX_DICTIONARY_ITEMS = 50

SENTRY_MAX_MESSAGE_LENGTH = 1024 * 8
SENTRY_MAX_STACKTRACE_FRAMES = 25
SENTRY_MAX_EXCEPTIONS = 25

# Gravatar service base url
SENTRY_GRAVATAR_BASE_URL = 'https://secure.gravatar.com'

# Timeout (in seconds) for fetching remote source files (e.g. JS)
SENTRY_SOURCE_FETCH_TIMEOUT = 5

# http://en.wikipedia.org/wiki/Reserved_IP_addresses
SENTRY_DISALLOWED_IPS = (
    '0.0.0.0/8',
    '10.0.0.0/8',
    '100.64.0.0/10',
    '127.0.0.0/8',
    '169.254.0.0/16',
    '172.16.0.0/12',
    '192.0.0.0/29',
    '192.0.2.0/24',
    '192.88.99.0/24',
    '192.168.0.0/16',
    '198.18.0.0/15',
    '198.51.100.0/24',
    '224.0.0.0/4',
    '240.0.0.0/4',
    '255.255.255.255/32',
)

# Fields which managed users cannot change via Sentry UI. Username and password
# cannot be changed by managed users. Optionally include 'email' and
# 'first_name' in SENTRY_MANAGED_USER_FIELDS.
SENTRY_MANAGED_USER_FIELDS = ('email',)

# See sentry/options/__init__.py for more information
SENTRY_OPTIONS = {}

# You should not change this setting after your database has been created
# unless you have altered all schemas first
<<<<<<< HEAD
SENTRY_USE_BIG_INTS = False
=======
SENTRY_USE_BIG_INTS = False

# Delay (in ms) to induce on API responses
SENTRY_API_RESPONSE_DELAY = 0

# Configure celery
import djcelery
djcelery.setup_loader()
>>>>>>> 95e9fa49
<|MERGE_RESOLUTION|>--- conflicted
+++ resolved
@@ -768,15 +768,7 @@
 
 # You should not change this setting after your database has been created
 # unless you have altered all schemas first
-<<<<<<< HEAD
 SENTRY_USE_BIG_INTS = False
-=======
-SENTRY_USE_BIG_INTS = False
 
 # Delay (in ms) to induce on API responses
-SENTRY_API_RESPONSE_DELAY = 0
-
-# Configure celery
-import djcelery
-djcelery.setup_loader()
->>>>>>> 95e9fa49
+SENTRY_API_RESPONSE_DELAY = 0