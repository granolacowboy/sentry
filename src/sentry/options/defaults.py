--- conflicted
+++ resolved
@@ -2070,16 +2070,7 @@
     flags=FLAG_PRIORITIZE_DISK | FLAG_AUTOMATOR_MODIFIABLE,
 )
 
-<<<<<<< HEAD
-=======
-# Rates controlling the rollout of grouping parameterization experiments
-register(
-    "grouping.experiments.parameterization.uniq_id",
-    default=0.0,
-    flags=FLAG_ADMIN_MODIFIABLE | FLAG_AUTOMATOR_MODIFIABLE | FLAG_RATE,
-)
-
->>>>>>> b3d9db8a
+
 # Sample rate for double writing to experimental dsn
 register(
     "store.experimental-dsn-double-write.sample-rate",
