--- conflicted
+++ resolved
@@ -13,11 +13,7 @@
 
 STRING_TO_ACTION_TYPE = {
     registration.slug: registration.service_type
-<<<<<<< HEAD
-    for registration in AlertRuleTriggerAction.get_registered_types()
-=======
     for registration in AlertRuleTriggerAction.get_registered_factories()
->>>>>>> a39316de
 }
 ACTION_TARGET_TYPE_TO_STRING = {
     AlertRuleTriggerAction.TargetType.USER: "user",
