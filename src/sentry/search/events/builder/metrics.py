--- conflicted
+++ resolved
@@ -667,7 +667,6 @@
         # prior to resolving it via the indexer
         value = self.column_remapping.get(value, value)
 
-<<<<<<< HEAD
         # Attempt to resolve tag keys, for the metrics preformance datasets we use an allowlist so ondemand keys don't
         # overlap. If you don't want this functionality for your dataset set valid_tags to an empty sequence
         # Ondemand should always resolve the metric_index
@@ -676,14 +675,6 @@
             or len(self.valid_tags) == 0
             or self.use_on_demand
         ):
-=======
-        if self.use_default_tags:
-            if value in self.default_metric_tags:
-                return self.resolve_metric_index(value)
-            else:
-                raise IncompatibleMetricsQuery(f"{value} is not a tag in the metrics dataset")
-        else:
->>>>>>> 486a5899
             return self.resolve_metric_index(value)
         else:
             raise IncompatibleMetricsQuery(f"{value} is not a tag in the metrics dataset")
