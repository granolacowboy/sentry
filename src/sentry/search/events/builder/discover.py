from __future__ import annotations

from typing import Any, Dict, List, Optional, Set, Union

from snuba_sdk import (
    AliasedExpression,
    And,
    Column,
    Condition,
    CurriedFunction,
    Direction,
    Entity,
    Function,
    Granularity,
    Limit,
    Op,
    Or,
    OrderBy,
    Query,
    Request,
)

from sentry.api import event_search
from sentry.discover.arithmetic import categorize_columns
from sentry.exceptions import InvalidSearchQuery
from sentry.search.events import constants
from sentry.search.events.builder import BaseQueryBuilder
from sentry.search.events.types import (
    HistogramParams,
    ParamsType,
    QueryBuilderConfig,
    SelectType,
    WhereType,
)
from sentry.snuba.dataset import Dataset
from sentry.utils.snuba import is_duration_measurement, is_span_op_breakdown, raw_snql_query
from sentry.utils.validators import INVALID_ID_DETAILS, INVALID_SPAN_ID, WILDCARD_NOT_ALLOWED


<<<<<<< HEAD
=======
class BaseQueryBuilder:
    requires_organization_condition: bool = False
    organization_column: str = "organization.id"
    function_alias_prefix: str | None = None
    spans_metrics_builder = False

    def get_middle(self):
        """Get the middle for comparison functions"""
        if self.start is None or self.end is None:
            raise InvalidSearchQuery("Need both start & end to use percent_change")
        return self.start + (self.end - self.start) / 2

    def first_half_condition(self):
        """Create the first half condition for percent_change functions"""
        return Function(
            "less",
            [
                self.column("timestamp"),
                Function("toDateTime", [self.get_middle()]),
            ],
        )

    def second_half_condition(self):
        """Create the second half condition for percent_change functions"""
        return Function(
            "greaterOrEquals",
            [
                self.column("timestamp"),
                Function("toDateTime", [self.get_middle()]),
            ],
        )

    def _dataclass_params(
        self, snuba_params: Optional[SnubaParams], params: ParamsType
    ) -> SnubaParams:
        """Shim so the query builder can start using the dataclass"""
        if snuba_params is not None:
            return snuba_params

        if "project_objects" in params:
            projects = cast(Sequence[Project], params["project_objects"])
        elif "project_id" in params and (
            isinstance(params["project_id"], list) or isinstance(params["project_id"], tuple)
        ):
            projects = Project.objects.filter(id__in=params["project_id"])
        else:
            projects = []

        if "organization_id" in params and isinstance(params["organization_id"], int):
            organization = Organization.objects.filter(id=params["organization_id"]).first()
        else:
            organization = projects[0].organization if projects else None

        # Yes this is a little janky, but its temporary until we can have everyone passing the dataclass directly
        environments: Sequence[Union[Environment, None]] = []
        if "environment_objects" in params:
            environments = cast(Sequence[Union[Environment, None]], params["environment_objects"])
        if "environment" in params and organization is not None:
            if isinstance(params["environment"], list):
                environments = list(
                    Environment.objects.filter(
                        organization_id=organization.id, name__in=params["environment"]
                    )
                )
                if "" in cast(List[str], params["environment"]):
                    environments.append(None)
            elif isinstance(params["environment"], str):
                environments = list(
                    Environment.objects.filter(
                        organization_id=organization.id, name=params["environment"]
                    )
                )
            else:
                environments = []

        user = user_service.get_user(user_id=params["user_id"]) if "user_id" in params else None
        teams = (
            Team.objects.filter(id__in=params["team_id"])
            if "team_id" in params and isinstance(params["team_id"], list)
            else None
        )
        return SnubaParams(
            start=cast(datetime, params.get("start")),
            end=cast(datetime, params.get("end")),
            environments=environments,
            projects=projects,
            user=user,
            teams=teams,
            organization=organization,
        )

    def __init__(
        self,
        dataset: Dataset,
        params: ParamsType,
        config: Optional[QueryBuilderConfig] = None,
        snuba_params: Optional[SnubaParams] = None,
        query: Optional[str] = None,
        selected_columns: Optional[List[str]] = None,
        groupby_columns: Optional[List[str]] = None,
        equations: Optional[List[str]] = None,
        orderby: list[str] | str | None = None,
        limit: Optional[int] = 50,
        offset: Optional[int] = 0,
        limitby: Optional[Tuple[str, int]] = None,
        turbo: bool = False,
        sample_rate: Optional[float] = None,
        array_join: Optional[str] = None,
    ):
        if config is None:
            self.builder_config = QueryBuilderConfig()
        else:
            self.builder_config = config
        self.dataset = dataset

        # filter params is the older style params, shouldn't be used anymore
        self.filter_params = params
        self.params = self._dataclass_params(snuba_params, params)

        org_id = params.get("organization_id")
        self.organization_id: Optional[int] = (
            org_id if org_id is not None and isinstance(org_id, int) else None
        )
        self.raw_equations = equations
        self.query = query
        self.selected_columns = selected_columns
        self.groupby_columns = groupby_columns
        self.tips: Dict[str, Set[str]] = {
            "query": set(),
            "columns": set(),
        }

        # Base Tenant IDs for any Snuba Request built/executed using a QueryBuilder
        org_id = self.organization_id or (
            self.params.organization.id if self.params.organization else None
        )
        self.tenant_ids = dict()
        if org_id is not None:
            self.tenant_ids["organization_id"] = org_id
        use_case_id = params.get("use_case_id")
        if use_case_id is not None:
            self.tenant_ids["use_case_id"] = use_case_id
        if not self.tenant_ids:
            self.tenant_ids = None

        # Function is a subclass of CurriedFunction
        self.where: List[WhereType] = []
        self.having: List[WhereType] = []
        # The list of aggregates to be selected
        self.aggregates: List[CurriedFunction] = []
        self.columns: List[SelectType] = []
        self.orderby: List[OrderBy] = []
        self.groupby: List[SelectType] = []

        self.projects_to_filter: Set[int] = set()
        self.function_alias_map: Dict[str, fields.FunctionDetails] = {}
        self.equation_alias_map: Dict[str, SelectType] = {}
        # field: function map for post-processing values
        self.value_resolver_map: Dict[str, Callable[[Any], Any]] = {}
        # value_resolver_map may change type
        self.meta_resolver_map: Dict[str, str] = {}

        # These maps let us convert from prefixed to original tag keys
        # and vice versa to avoid collisions where tags and functions have
        # similar aliases
        self.prefixed_to_tag_map: Dict[str, str] = {}
        self.tag_to_prefixed_map: Dict[str, str] = {}

        self.requires_other_aggregates = False
        self.limit = self.resolve_limit(limit)
        self.offset = None if offset is None else Offset(offset)
        self.turbo = turbo
        self.sample_rate = sample_rate

        (
            self.field_alias_converter,
            self.function_converter,
            self.search_filter_converter,
            self.orderby_converter,
        ) = self.load_config()

        self.limitby = self.resolve_limitby(limitby)
        self.array_join = None if array_join is None else [self.resolve_column(array_join)]

        self.start: Optional[datetime] = None
        self.end: Optional[datetime] = None
        self.resolve_query(
            query=query,
            selected_columns=selected_columns,
            groupby_columns=groupby_columns,
            equations=equations,
            orderby=orderby,
        )

    def are_columns_resolved(self) -> bool:
        return self.columns and isinstance(self.columns[0], Function)

    def resolve_time_conditions(self) -> None:
        if self.builder_config.skip_time_conditions:
            return

        # start/end are required so that we can run a query in a reasonable amount of time
        if self.params.start is None or self.params.end is None:
            raise InvalidSearchQuery("Cannot query without a valid date range")

        self.start = self.params.start
        self.end = self.params.end

    def resolve_column_name(self, col: str) -> str:
        # TODO when utils/snuba.py becomes typed don't need this extra annotation
        column_resolver: Callable[[str], str] = resolve_column(self.dataset)
        column_name = column_resolver(col)

        # If the original column was passed in as tag[X], then there won't be a conflict
        # and there's no need to prefix the tag
        if not col.startswith("tags[") and column_name.startswith("tags["):
            self.prefixed_to_tag_map[f"tags_{col}"] = col
            self.tag_to_prefixed_map[col] = f"tags_{col}"

        return column_name

    def resolve_query(
        self,
        query: Optional[str] = None,
        selected_columns: Optional[List[str]] = None,
        groupby_columns: Optional[List[str]] = None,
        equations: Optional[List[str]] = None,
        orderby: list[str] | str | None = None,
    ) -> None:
        with sentry_sdk.start_span(op="QueryBuilder", description="resolve_time_conditions"):
            # Has to be done early, since other conditions depend on start and end
            self.resolve_time_conditions()
        with sentry_sdk.start_span(op="QueryBuilder", description="resolve_conditions"):
            self.where, self.having = self.resolve_conditions(query)
        with sentry_sdk.start_span(op="QueryBuilder", description="resolve_params"):
            # params depends on parse_query, and conditions being resolved first since there may be projects in conditions
            self.where += self.resolve_params()
        with sentry_sdk.start_span(op="QueryBuilder", description="resolve_columns"):
            self.columns = self.resolve_select(selected_columns, equations)
        with sentry_sdk.start_span(op="QueryBuilder", description="resolve_orderby"):
            self.orderby = self.resolve_orderby(orderby)
        with sentry_sdk.start_span(op="QueryBuilder", description="resolve_groupby"):
            self.groupby = self.resolve_groupby(groupby_columns)

    def load_config(
        self,
    ) -> Tuple[
        Mapping[str, Callable[[str], SelectType]],
        Mapping[str, fields.SnQLFunction],
        Mapping[str, Callable[[event_search.SearchFilter], Optional[WhereType]]],
        Mapping[str, Callable[[Direction], OrderBy]],
    ]:
        self.config: DatasetConfig
        if self.dataset in [
            Dataset.Discover,
            Dataset.Transactions,
            Dataset.Events,
            Dataset.IssuePlatform,
        ]:
            self.config = DiscoverDatasetConfig(self)
        elif self.dataset == Dataset.Sessions:
            self.config = SessionsDatasetConfig(self)
        elif self.dataset in [Dataset.Metrics, Dataset.PerformanceMetrics]:
            if self.spans_metrics_builder:
                if self.builder_config.use_metrics_layer:
                    self.config = SpansMetricsLayerDatasetConfig(self)
                else:
                    self.config = SpansMetricsDatasetConfig(self)
            elif self.builder_config.use_metrics_layer:
                self.config = MetricsLayerDatasetConfig(self)
            else:
                self.config = MetricsDatasetConfig(self)
        elif self.dataset == Dataset.Profiles:
            self.config = ProfilesDatasetConfig(self)
        elif self.dataset == Dataset.Functions:
            self.config = ProfileFunctionsDatasetConfig(self)
        elif self.dataset == Dataset.SpansIndexed:
            self.config = SpansIndexedDatasetConfig(self)
        else:
            raise NotImplementedError(f"Data Set configuration not found for {self.dataset}.")

        field_alias_converter = self.config.field_alias_converter
        function_converter = self.config.function_converter
        search_filter_converter = self.config.search_filter_converter
        orderby_converter = self.config.orderby_converter

        return field_alias_converter, function_converter, search_filter_converter, orderby_converter

    def resolve_limit(self, limit: Optional[int]) -> Optional[Limit]:
        return None if limit is None else Limit(limit)

    def resolve_limitby(self, limitby: Optional[Tuple[str, int]]) -> Optional[LimitBy]:
        if limitby is None:
            return None

        column, count = limitby
        resolved = self.resolve_column(column)

        if isinstance(resolved, Column):
            return LimitBy([resolved], count)

        # TODO: Limit By can only operate on a `Column`. This has the implication
        # that non aggregate transforms are not allowed in the order by clause.
        raise InvalidSearchQuery(f"{column} used in a limit by but is not a column.")

    def resolve_where(self, parsed_terms: event_filter.ParsedTerms) -> List[WhereType]:
        """Given a list of parsed terms, construct their equivalent snql where
        conditions. filtering out any aggregates"""
        where_conditions: List[WhereType] = []
        for term in parsed_terms:
            if isinstance(term, event_search.SearchFilter):
                condition = self.format_search_filter(term)
                if condition:
                    where_conditions.append(condition)

        return where_conditions

    def resolve_having(self, parsed_terms: event_filter.ParsedTerms) -> List[WhereType]:
        """Given a list of parsed terms, construct their equivalent snql having
        conditions, filtering only for aggregate conditions"""

        if not self.builder_config.use_aggregate_conditions:
            return []

        having_conditions: List[WhereType] = []
        for term in parsed_terms:
            if isinstance(term, event_search.AggregateFilter):
                condition = self.convert_aggregate_filter_to_condition(term)
                if condition:
                    having_conditions.append(condition)

        return having_conditions

    def resolve_conditions(
        self,
        query: Optional[str],
    ) -> Tuple[List[WhereType], List[WhereType]]:
        sentry_sdk.set_tag("query.query_string", query if query else "<No Query>")
        sentry_sdk.set_tag(
            "query.use_aggregate_conditions", self.builder_config.use_aggregate_conditions
        )
        parsed_terms = self.parse_query(query)

        self.has_or_condition = any(
            event_search.SearchBoolean.is_or_operator(term) for term in parsed_terms
        )
        sentry_sdk.set_tag("query.has_or_condition", self.has_or_condition)

        if any(
            isinstance(term, event_search.ParenExpression)
            or event_search.SearchBoolean.is_operator(term)
            for term in parsed_terms
        ):
            where, having = self.resolve_boolean_conditions(parsed_terms)
        else:
            where = self.resolve_where(parsed_terms)
            having = self.resolve_having(parsed_terms)

        sentry_sdk.set_tag("query.has_having_conditions", len(having) > 0)
        sentry_sdk.set_tag("query.has_where_conditions", len(where) > 0)

        return where, having

    def resolve_boolean_conditions(
        self, terms: event_filter.ParsedTerms
    ) -> Tuple[List[WhereType], List[WhereType]]:
        if len(terms) == 1:
            return self.resolve_boolean_condition(terms[0])

        # Filter out any ANDs since we can assume anything without an OR is an AND. Also do some
        # basic sanitization of the query: can't have two operators next to each other, and can't
        # start or end a query with an operator.
        prev: Union[event_filter.ParsedTerm, None] = None
        new_terms = []
        term = None
        for term in terms:
            if prev:
                if event_search.SearchBoolean.is_operator(
                    prev
                ) and event_search.SearchBoolean.is_operator(term):
                    raise InvalidSearchQuery(
                        f"Missing condition in between two condition operators: '{prev} {term}'"
                    )
            else:
                if event_search.SearchBoolean.is_operator(term):
                    raise InvalidSearchQuery(
                        f"Condition is missing on the left side of '{term}' operator"
                    )

            if term != event_search.SearchBoolean.BOOLEAN_AND:
                new_terms.append(term)

            prev = term

        if term is not None and event_search.SearchBoolean.is_operator(term):
            raise InvalidSearchQuery(f"Condition is missing on the right side of '{term}' operator")
        terms = new_terms

        # We put precedence on AND, which sort of counter-intuitively means we have to split the query
        # on ORs first, so the ANDs are grouped together. Search through the query for ORs and split the
        # query on each OR.
        # We want to maintain a binary tree, so split the terms on the first OR we can find and recurse on
        # the two sides. If there is no OR, split the first element out to AND
        index = None
        lhs, rhs = None, None
        operator = None
        try:
            index = terms.index(event_search.SearchBoolean.BOOLEAN_OR)
            lhs, rhs = terms[:index], terms[index + 1 :]
            operator = Or
        except Exception:
            lhs, rhs = terms[:1], terms[1:]
            operator = And

        lhs_where, lhs_having = self.resolve_boolean_conditions(lhs)
        rhs_where, rhs_having = self.resolve_boolean_conditions(rhs)

        is_where_condition: Callable[[List[WhereType]], bool] = lambda x: bool(
            x and len(x) == 1 and isinstance(x[0], Condition)
        )

        if (
            # A direct field:a OR field:b
            operator == Or
            and is_where_condition(lhs_where)
            and is_where_condition(rhs_where)
            and lhs_where[0].lhs == rhs_where[0].lhs
        ) or (
            # Chained or statements become field:a OR (field:b OR (...))
            operator == Or
            and is_where_condition(lhs_where)
            and isinstance(rhs_where[0], Or)
            # Even in a long chain the first condition would be the next field
            and isinstance(rhs_where[0].conditions[0], Condition)
            and lhs_where[0].lhs == rhs_where[0].conditions[0].lhs
        ):
            self.tips["query"].add(constants.QUERY_TIPS["CHAINED_OR"])
        if operator == Or and (lhs_where or rhs_where) and (lhs_having or rhs_having):
            raise InvalidSearchQuery(
                "Having an OR between aggregate filters and normal filters is invalid."
            )

        where = self._combine_conditions(lhs_where, rhs_where, operator)
        having = self._combine_conditions(lhs_having, rhs_having, operator)

        return where, having

    def resolve_boolean_condition(
        self, term: event_filter.ParsedTerm
    ) -> Tuple[List[WhereType], List[WhereType]]:
        if isinstance(term, event_filter.ParenExpression):
            return self.resolve_boolean_conditions(term.children)

        where, having = [], []

        if isinstance(term, event_search.SearchFilter):
            where = self.resolve_where([term])
        elif isinstance(term, event_search.AggregateFilter):
            having = self.resolve_having([term])

        return where, having

    def resolve_params(self) -> List[WhereType]:
        """Keys included as url params take precedent if same key is included in search
        They are also considered safe and to have had access rules applied unlike conditions
        from the query string.
        """
        conditions = []

        # Update start to be within retention
        expired = False
        if self.start and self.end:
            expired, self.start = outside_retention_with_modified_start(
                self.start, self.end, self.params.organization
            )

        if expired:
            raise QueryOutsideRetentionError(
                "Invalid date range. Please try a more recent date range."
            )

        if self.start:
            conditions.append(Condition(self.column("timestamp"), Op.GTE, self.start))
        if self.end:
            conditions.append(Condition(self.column("timestamp"), Op.LT, self.end))

        conditions.append(
            Condition(
                self.column("project_id"),
                Op.IN,
                self.params.project_ids,
            )
        )

        if len(self.params.environments) > 0:
            term = event_search.SearchFilter(
                event_search.SearchKey("environment"),
                "=",
                event_search.SearchValue(self.params.environment_names),
            )
            condition = self._environment_filter_converter(term)
            if condition:
                conditions.append(condition)

        if self.requires_organization_condition:
            if self.params.organization is None:
                raise InvalidSearchQuery("Organization is a required parameter")

            conditions.append(
                Condition(
                    self.column(self.organization_column),
                    Op.EQ,
                    self.params.organization.id,
                )
            )

        return conditions

    def resolve_select(
        self, selected_columns: Optional[List[str]], equations: Optional[List[str]]
    ) -> List[SelectType]:
        """Given a public list of discover fields, construct the corresponding
        list of Snql Columns or Functions. Duplicate columns are ignored
        """

        if selected_columns is None:
            return []

        resolved_columns = []
        stripped_columns = [column.strip() for column in set(selected_columns)]

        sentry_sdk.set_tag("query.has_equations", equations is not None and len(equations) > 0)
        if equations:
            stripped_columns, parsed_equations = resolve_equation_list(
                equations,
                stripped_columns,
                **(
                    self.builder_config.equation_config
                    if self.builder_config.equation_config
                    else {}
                ),
                custom_measurements=self.get_custom_measurement_names_set(),
            )
            for index, parsed_equation in enumerate(parsed_equations):
                resolved_equation = self.resolve_equation(
                    parsed_equation.equation, f"equation[{index}]"
                )
                self.equation_alias_map[equations[index]] = resolved_equation
                resolved_columns.append(resolved_equation)
                if parsed_equation.contains_functions:
                    self.aggregates.append(resolved_equation)

        # Add threshold config alias if there's a function that depends on it
        # TODO: this should be replaced with an explicit request for the project_threshold_config as a column
        for column in self.config.custom_threshold_columns:
            if (
                column in stripped_columns
                and constants.PROJECT_THRESHOLD_CONFIG_ALIAS not in stripped_columns
            ):
                stripped_columns.append(constants.PROJECT_THRESHOLD_CONFIG_ALIAS)
                break

        for column in stripped_columns:
            if column == "":
                continue
            # need to make sure the column is resolved with the appropriate alias
            # because the resolved snuba name may be different
            resolved_column = self.resolve_column(column, alias=True)

            if resolved_column not in self.columns:
                resolved_columns.append(resolved_column)

        if self.builder_config.auto_fields:
            # Ensure fields we require to build a functioning interface
            # are present.
            if not self.aggregates and "id" not in stripped_columns:
                resolved_columns.append(self.resolve_column("id", alias=True))
                stripped_columns.append("id")
            if "id" in stripped_columns and "project.id" not in stripped_columns:
                resolved_columns.append(self.resolve_column("project.name", alias=True))

        return resolved_columns

    def resolve_field(self, raw_field: str, alias: bool = False) -> Column:
        """Given a public field, resolve the alias based on the Query's
        dataset and return the Snql Column
        """
        tag_match = constants.TAG_KEY_RE.search(raw_field)
        field = tag_match.group("tag") if tag_match else raw_field

        if constants.VALID_FIELD_PATTERN.match(field):
            return self.aliased_column(raw_field) if alias else self.column(raw_field)
        else:
            raise InvalidSearchQuery(f"Invalid characters in field {field}")

    def resolve_field_alias(self, alias: str) -> SelectType:
        """Given a field alias, convert it to its corresponding snql"""
        converter = self.field_alias_converter.get(alias)
        if not converter:
            raise NotImplementedError(f"{alias} not implemented in snql field parsing yet")
        return converter(alias)

    def resolve_function(
        self,
        function: str,
        match: Optional[Match[str]] = None,
        resolve_only: bool = False,
        overwrite_alias: Optional[str] = None,
    ) -> SelectType:
        """Given a public function, resolve to the corresponding Snql function


        :param function: the public alias for a function eg. "p50(transaction.duration)"
        :param match: the Match so we don't have to run the regex twice
        :param resolve_only: whether we should add the aggregate to self.aggregates
        :param overwrite_alias: ignore the alias in the parsed_function and use this string instead
        """
        if match is None:
            match = fields.is_function(function)

        if not match:
            raise InvalidSearchQuery(f"Invalid characters in field {function}")

        name, combinator_name, parsed_arguments, alias = self.parse_function(match)
        if overwrite_alias is not None:
            alias = overwrite_alias

        snql_function = self.function_converter[name]

        combinator = snql_function.find_combinator(combinator_name)

        if combinator_name is not None and combinator is None:
            raise InvalidSearchQuery(
                f"{snql_function.name}: no support for the -{combinator_name} combinator"
            )

        if not snql_function.is_accessible(self.builder_config.functions_acl, combinator):
            raise InvalidSearchQuery(f"{snql_function.name}: no access to private function")

        combinator_applied = False

        arguments = snql_function.format_as_arguments(
            name, parsed_arguments, self.filter_params, combinator
        )

        self.function_alias_map[alias] = fields.FunctionDetails(
            function, snql_function, arguments.copy()
        )

        for arg in snql_function.args:
            if isinstance(arg, fields.ColumnArg):
                if (
                    arguments[arg.name] in fields.NumericColumn.numeric_array_columns
                    and isinstance(arg, fields.NumericColumn)
                    and not isinstance(combinator, fields.SnQLArrayCombinator)
                ):
                    arguments[arg.name] = Function(
                        "arrayJoin", [self.resolve_column(arguments[arg.name])]
                    )
                else:
                    column = self.resolve_column(arguments[arg.name])
                    # Can't keep aliased expressions
                    if isinstance(column, AliasedExpression):
                        column = column.exp
                    arguments[arg.name] = column
            if combinator is not None and combinator.is_applicable(arg.name):
                arguments[arg.name] = combinator.apply(arguments[arg.name])
                combinator_applied = True

        if combinator and not combinator_applied:
            raise InvalidSearchQuery("Invalid combinator: Arguments passed were incompatible")

        resolved_function = self.resolve_snql_function(
            snql_function, arguments, alias, resolve_only
        )
        if resolved_function is not None:
            return resolved_function
        if snql_function.requires_other_aggregates:
            self.requires_other_aggregates = True

        return snql_function.snql_column(arguments, alias)

    def get_function_result_type(
        self,
        function: str,
    ) -> Optional[str]:
        """Given a function, resolve it and then get the result_type

        params to this function should match that of resolve_function
        """
        resolved_function = self.resolve_function(function, resolve_only=True)

        if not isinstance(resolved_function, Function) or resolved_function.alias is None:
            return None

        function_details = self.function_alias_map.get(resolved_function.alias)
        if function_details is None:
            return None

        result_type: Optional[str] = function_details.instance.get_result_type(
            function_details.field, function_details.arguments
        )
        return result_type

    def resolve_snql_function(
        self,
        snql_function: fields.SnQLFunction,
        arguments: Mapping[str, NormalizedArg],
        alias: str,
        resolve_only: bool,
    ) -> Optional[SelectType]:
        if snql_function.snql_aggregate is not None:
            if not resolve_only:
                self.aggregates.append(snql_function.snql_aggregate(arguments, alias))
            return snql_function.snql_aggregate(arguments, alias)
        return None

    def resolve_equation(self, equation: Operation, alias: Optional[str] = None) -> SelectType:
        """Convert this tree of Operations to the equivalent snql functions"""
        lhs = self._resolve_equation_operand(equation.lhs)
        rhs = self._resolve_equation_operand(equation.rhs)
        if equation.operator == "divide":
            rhs = Function("nullIf", [rhs, 0])
        return Function(equation.operator, [lhs, rhs], alias)

    def resolve_orderby(self, orderby: list[str] | str | None) -> List[OrderBy]:
        """Given a list of public aliases, optionally prefixed by a `-` to
        represent direction, construct a list of Snql Orderbys
        """
        validated: List[OrderBy] = []

        if orderby is None:
            return validated

        if isinstance(orderby, str):
            if not orderby:
                return validated

            orderby = [orderby]

        orderby_columns: List[str] = orderby if orderby else []

        resolved_orderby: Union[str, SelectType, None]
        for orderby in orderby_columns:
            bare_orderby = orderby.lstrip("-")
            bare_orderby = self.tag_to_prefixed_map.get(bare_orderby, bare_orderby)
            try:
                # Allow ordering equations with the calculated alias (ie. equation[0])
                if is_equation_alias(bare_orderby):
                    resolved_orderby = bare_orderby
                # Allow ordering equations directly with the raw alias (ie. equation|a + b)
                elif is_equation(bare_orderby):
                    resolved_orderby = self.equation_alias_map[strip_equation(bare_orderby)]
                    bare_orderby = resolved_orderby.alias
                else:
                    resolved_orderby = self.resolve_column(bare_orderby)
            except (NotImplementedError, IncompatibleMetricsQuery):
                resolved_orderby = None

            direction = Direction.DESC if orderby.startswith("-") else Direction.ASC

            if fields.is_function(bare_orderby) and (
                isinstance(resolved_orderby, Function)
                or isinstance(resolved_orderby, CurriedFunction)
                or isinstance(resolved_orderby, AliasedExpression)
            ):
                bare_orderby = resolved_orderby.alias

            for selected_column in self.columns:
                if isinstance(selected_column, Column) and selected_column == resolved_orderby:
                    validated.append(OrderBy(selected_column, direction))
                    break
                elif (
                    isinstance(selected_column, AliasedExpression)
                    and selected_column.alias == bare_orderby
                ):
                    if bare_orderby in self.orderby_converter:
                        validated.append(self.orderby_converter[bare_orderby](direction))
                        break
                    # We cannot directly order by an `AliasedExpression`.
                    # Instead, we order by the column inside.
                    validated.append(OrderBy(selected_column.exp, direction))
                    break

                elif (
                    isinstance(selected_column, CurriedFunction)
                    and selected_column.alias == bare_orderby
                ):
                    if bare_orderby in self.orderby_converter:
                        validated.append(self.orderby_converter[bare_orderby](direction))
                    validated.append(OrderBy(selected_column, direction))
                    break

        if len(validated) == len(orderby_columns):
            return validated

        # TODO: This is no longer true, can order by fields that aren't selected, keeping
        # for now so we're consistent with the existing functionality
        raise InvalidSearchQuery("Cannot sort by a field that is not selected.")

    def resolve_column(self, field: str, alias: bool = False) -> SelectType:
        """Given a public field, construct the corresponding Snql, this
        function will determine the type of the field alias, whether its a
        column, field alias or function and call the corresponding resolver

        :param field: The public field string to resolve into Snql. This may
                      be a column, field alias, or even a function.
        :param alias: Whether or not the resolved column is aliased to the
                      original name. If false, it may still have an alias
                      but is not guaranteed.
        """
        match = fields.is_function(field)
        if match:
            return self.resolve_function(field, match)
        elif self.is_field_alias(field):
            return self.resolve_field_alias(field)
        else:
            return self.resolve_field(field, alias=alias)

    def resolve_groupby(self, groupby_columns: Optional[List[str]] = None) -> List[SelectType]:
        self.validate_aggregate_arguments()
        if self.aggregates:
            groupby_columns = (
                [self.resolve_column(column) for column in groupby_columns]
                if groupby_columns
                else []
            )
            return [
                column
                for column in self.columns
                if column not in self.aggregates and not self.is_equation_column(column)
            ] + [
                column
                for column in groupby_columns
                if column not in self.aggregates
                and not self.is_equation_column(column)
                and column not in self.columns
            ]
        else:
            return []

    @property
    def flattened_having(self) -> List[Condition]:
        """Return self.having as a flattened list ignoring boolean operators
        This is because self.having can have a mix of BooleanConditions and Conditions. And each BooleanCondition can in
        turn be a mix of either type.
        """
        flattened: List[Condition] = []
        boolean_conditions: List[BooleanCondition] = []

        for condition in self.having:
            if isinstance(condition, Condition):
                flattened.append(condition)
            elif isinstance(condition, BooleanCondition):
                boolean_conditions.append(condition)

        while len(boolean_conditions) > 0:
            boolean_condition = boolean_conditions.pop()
            for condition in boolean_condition.conditions:
                if isinstance(condition, Condition):
                    flattened.append(condition)
                elif isinstance(condition, BooleanCondition):
                    boolean_conditions.append(condition)

        return flattened

    @cached_property
    def custom_measurement_map(self) -> List[MetricMeta]:
        # Both projects & org are required, but might be missing for the search parser
        if self.organization_id is None or not self.builder_config.has_metrics:
            return []

        from sentry.snuba.metrics.datasource import get_custom_measurements

        try:
            result: List[MetricMeta] = get_custom_measurements(
                project_ids=self.params.project_ids,
                organization_id=self.organization_id,
                start=datetime.today() - timedelta(days=90),
                end=datetime.today(),
            )
        # Don't fully fail if we can't get the CM, but still capture the exception
        except Exception as error:
            sentry_sdk.capture_exception(error)
            return []
        return result

    def get_custom_measurement_names_set(self) -> Set[str]:
        return {measurement["name"] for measurement in self.custom_measurement_map}

    def get_measument_by_name(self, name: str) -> Optional[MetricMeta]:
        # Skip the iteration if its not a measurement, which can save a custom measurement query entirely
        if not is_measurement(name):
            return None

        for measurement in self.custom_measurement_map:
            if measurement["name"] == name and measurement["metric_id"] is not None:
                return measurement
        return None

    def get_field_type(self, field: str) -> Optional[str]:
        if field in self.meta_resolver_map:
            return self.meta_resolver_map[field]
        if is_percentage_measurement(field):
            return "percentage"
        elif is_numeric_measurement(field):
            return "number"

        measurement = self.get_measument_by_name(field)
        # let the caller decide what to do
        if measurement is None:
            return None

        unit: str = measurement["unit"]
        if unit in constants.SIZE_UNITS or unit in constants.DURATION_UNITS:
            return unit
        elif unit == "none":
            return "integer"
        elif unit in constants.PERCENT_UNITS:
            return "percentage"
        else:
            return "number"

    def validate_having_clause(self) -> None:
        """Validate that the functions in having are selected columns

        Skipped if auto_aggregations are enabled, and at least one other aggregate is selected
        This is so we don't change grouping suddenly
        """

        conditions = self.flattened_having
        if self.builder_config.auto_aggregations and self.aggregates:
            for condition in conditions:
                lhs = condition.lhs
                if isinstance(lhs, CurriedFunction) and lhs not in self.columns:
                    self.columns.append(lhs)
                    self.aggregates.append(lhs)
            return
        # If auto aggregations is disabled or aggregations aren't present in the first place we throw an error
        else:
            error_extra = (
                ", and could not be automatically added"
                if self.builder_config.auto_aggregations
                else ""
            )
            for condition in conditions:
                lhs = condition.lhs
                if isinstance(lhs, CurriedFunction) and lhs not in self.columns:
                    raise InvalidSearchQuery(
                        "Aggregate {} used in a condition but is not a selected column{}.".format(
                            lhs.alias,
                            error_extra,
                        )
                    )

    def validate_aggregate_arguments(self) -> None:
        # There might not be any columns during the resolve_groupby step
        if self.columns and self.requires_other_aggregates and len(self.aggregates) == 0:
            raise InvalidSearchQuery(
                "Another aggregate function needs to be selected in order to use the total.count field"
            )
        for column in self.columns:
            if column in self.aggregates:
                continue
            conflicting_functions: List[CurriedFunction] = []
            for aggregate in self.aggregates:
                if column in aggregate.parameters:
                    conflicting_functions.append(aggregate)
            if conflicting_functions:
                # The first two functions and then a trailing count of remaining functions
                function_msg = ", ".join(
                    [self.get_public_alias(function) for function in conflicting_functions[:2]]
                ) + (
                    f" and {len(conflicting_functions) - 2} more."
                    if len(conflicting_functions) > 2
                    else ""
                )
                alias = column.name if isinstance(column, Column) else column.alias
                raise InvalidSearchQuery(
                    f"A single field cannot be used both inside and outside a function in the same query. To use {alias} you must first remove the function(s): {function_msg}"
                )

    # General helper methods
    def aliased_column(self, name: str) -> SelectType:
        """Given an unresolved sentry name and an expected alias, return a snql
        column that will be aliased to the expected alias.

        :param name: The unresolved sentry name.
        :param alias: The expected alias in the result.
        """

        # TODO: This method should use an aliased column from the SDK once
        # that is available to skip these hacks that we currently have to
        # do aliasing.
        resolved = self.resolve_column_name(name)
        column = Column(resolved)

        # If the expected alias is identical to the resolved snuba column,
        # no need to do this aliasing trick.
        #
        # Additionally, tags of the form `tags[...]` can't be aliased again
        # because it confuses the sdk.
        if name == resolved:
            return column

        # If the expected aliases differs from the resolved snuba column,
        # make sure to alias the expression appropriately so we get back
        # the column with the correct names.
        return AliasedExpression(column, self.tag_to_prefixed_map.get(name, name))

    def column(self, name: str) -> Column:
        """Given an unresolved sentry name and return a snql column.

        :param name: The unresolved sentry name.
        """
        resolved_column = self.resolve_column_name(name)
        return Column(resolved_column)

    # Query filter helper methods
    def add_conditions(self, conditions: List[Condition]) -> None:
        self.where += conditions

    def parse_query(self, query: Optional[str]) -> event_filter.ParsedTerms:
        """Given a user's query, string construct a list of filters that can be
        then used to construct the conditions of the Query"""
        if query is None:
            return []

        try:
            parsed_terms = event_search.parse_search_query(
                query,
                params=self.filter_params,
                builder=self,
                config_overrides=self.builder_config.parser_config_overrides,
            )
        except ParseError as e:
            raise InvalidSearchQuery(f"Parse error: {e.expr.name} (column {e.column():d})")

        if not parsed_terms:
            return []

        return parsed_terms

    def format_search_filter(self, term: event_search.SearchFilter) -> Optional[WhereType]:
        converted_filter = self.convert_search_filter_to_condition(term)
        return converted_filter if converted_filter else None

    def _combine_conditions(
        self, lhs: List[WhereType], rhs: List[WhereType], operator: Union[And, Or]
    ) -> List[WhereType]:
        combined_conditions = [
            conditions[0] if len(conditions) == 1 else And(conditions=conditions)
            for conditions in [lhs, rhs]
            if len(conditions) > 0
        ]
        length = len(combined_conditions)
        if length == 0:
            return []
        elif len(combined_conditions) == 1:
            return combined_conditions
        else:
            return [operator(conditions=combined_conditions)]

    def resolve_measurement_value(self, unit: str, value: float) -> float:
        if unit in constants.SIZE_UNITS:
            return constants.SIZE_UNITS[unit] * value
        elif unit in constants.DURATION_UNITS:
            return constants.DURATION_UNITS[unit] * value
        return value

    def convert_aggregate_filter_to_condition(
        self, aggregate_filter: event_search.AggregateFilter
    ) -> Optional[WhereType]:
        name = aggregate_filter.key.name
        value = aggregate_filter.value.value
        unit = self.get_function_result_type(aggregate_filter.key.name)
        if unit:
            value = self.resolve_measurement_value(unit, value)

        value = (
            int(to_timestamp(value))
            if isinstance(value, datetime) and name != "timestamp"
            else value
        )

        if aggregate_filter.operator in {"=", "!="} and value == "":
            operator = Op.IS_NULL if aggregate_filter.operator == "=" else Op.IS_NOT_NULL
            return Condition(name, operator)

        # When resolving functions in conditions we don't want to add them to the list of aggregates
        function = self.resolve_function(name, resolve_only=True)

        return Condition(function, Op(aggregate_filter.operator), value)

    def convert_search_filter_to_condition(
        self,
        search_filter: event_search.SearchFilter,
    ) -> Optional[WhereType]:
        name = search_filter.key.name
        value = search_filter.value.value
        if value and (unit := self.get_field_type(name)):
            if unit in constants.SIZE_UNITS or unit in constants.DURATION_UNITS:
                value = self.resolve_measurement_value(unit, value)
                search_filter = event_search.SearchFilter(
                    search_filter.key, search_filter.operator, event_search.SearchValue(value)
                )

        if name in constants.NO_CONVERSION_FIELDS:
            return None

        converter = self.search_filter_converter.get(name, self.default_filter_converter)
        return converter(search_filter)

    def default_filter_converter(
        self, search_filter: event_search.SearchFilter
    ) -> Optional[WhereType]:
        name = search_filter.key.name
        operator = search_filter.operator
        value = search_filter.value.value

        # Some fields aren't valid queries
        if name in constants.SKIP_FILTER_RESOLUTION:
            name = f"tags[{name}]"
        lhs = self.resolve_column(name)

        if name in constants.ARRAY_FIELDS:
            if search_filter.value.is_wildcard():
                # TODO: There are rare cases where this chaining don't
                # work. For example, a wildcard like '\**' will incorrectly
                # be replaced with '\%%'.
                return Condition(
                    lhs,
                    Op.LIKE if operator == "=" else Op.NOT_LIKE,
                    # Slashes have to be double escaped so they are
                    # interpreted as a string literal.
                    search_filter.value.raw_value.replace("\\", "\\\\")
                    .replace("%", "\\%")
                    .replace("_", "\\_")
                    .replace("*", "%"),
                )
            elif search_filter.is_in_filter:
                return Condition(
                    Function("hasAny", [self.column(name), value]),
                    Op.EQ if operator == "IN" else Op.NEQ,
                    1,
                )
            elif search_filter.value.raw_value == "":
                return Condition(
                    Function("notEmpty", [self.column(name)]),
                    Op.EQ if operator == "!=" else Op.NEQ,
                    1,
                )

        # timestamp{,.to_{hour,day}} need a datetime string
        # last_seen needs an integer
        if isinstance(value, datetime) and name not in constants.TIMESTAMP_FIELDS:
            value = int(to_timestamp(value)) * 1000

        # Tags are never null, but promoted tags are columns and so can be null.
        # To handle both cases, use `ifNull` to convert to an empty string and
        # compare so we need to check for empty values.
        is_tag = isinstance(lhs, Column) and lhs.subscriptable == "tags"
        is_context = isinstance(lhs, Column) and lhs.subscriptable == "contexts"
        if is_tag:
            if operator not in ["IN", "NOT IN"] and not isinstance(value, str):
                sentry_sdk.set_tag("query.lhs", lhs)
                sentry_sdk.set_tag("query.rhs", value)
                sentry_sdk.capture_message("Tag value was not a string", level="error")
                value = str(value)
            lhs = Function("ifNull", [lhs, ""])

        # Handle checks for existence
        if search_filter.operator in ("=", "!=") and search_filter.value.value == "":
            if is_tag or is_context or name in self.config.non_nullable_keys:
                return Condition(lhs, Op(search_filter.operator), value)
            else:
                # If not a tag, we can just check that the column is null.
                return Condition(Function("isNull", [lhs]), Op(search_filter.operator), 1)

        is_null_condition = None
        # TODO(wmak): Skip this for all non-nullable keys not just event.type
        if (
            search_filter.operator in ("!=", "NOT IN")
            and not search_filter.key.is_tag
            and name not in self.config.non_nullable_keys
        ):
            # Handle null columns on inequality comparisons. Any comparison
            # between a value and a null will result to null, so we need to
            # explicitly check for whether the condition is null, and OR it
            # together with the inequality check.
            # We don't need to apply this for tags, since if they don't exist
            # they'll always be an empty string.
            is_null_condition = Condition(Function("isNull", [lhs]), Op.EQ, 1)

        if search_filter.value.is_wildcard():
            condition = Condition(
                Function("match", [lhs, f"(?i){value}"]),
                Op(search_filter.operator),
                1,
            )
        else:
            condition = Condition(lhs, Op(search_filter.operator), value)

        if is_null_condition:
            return Or(conditions=[is_null_condition, condition])
        else:
            return condition

    def _environment_filter_converter(
        self, search_filter: event_search.SearchFilter
    ) -> Optional[WhereType]:
        # conditions added to env_conditions can be OR'ed
        env_conditions = []
        value = search_filter.value.value
        values_set = set(value if isinstance(value, (list, tuple)) else [value])
        # sorted for consistency
        values = sorted(f"{value}" for value in values_set)
        environment = self.column("environment")
        # the "no environment" environment is null in snuba
        if "" in values:
            values.remove("")
            operator = Op.IS_NULL if search_filter.operator == "=" else Op.IS_NOT_NULL
            env_conditions.append(Condition(environment, operator))
        if len(values) == 1:
            operator = Op.EQ if search_filter.operator in constants.EQUALITY_OPERATORS else Op.NEQ
            env_conditions.append(Condition(environment, operator, values.pop()))
        elif values:
            operator = (
                Op.IN if search_filter.operator in constants.EQUALITY_OPERATORS else Op.NOT_IN
            )
            env_conditions.append(Condition(environment, operator, values))
        if len(env_conditions) > 1:
            return Or(conditions=env_conditions)
        else:
            return env_conditions[0]

    # Query Fields helper methods
    def _resolve_equation_operand(self, operand: OperandType) -> Union[SelectType, float]:
        if isinstance(operand, Operation):
            return self.resolve_equation(operand)
        elif isinstance(operand, float):
            return operand
        else:
            return self.resolve_column(operand)

    def is_equation_column(self, column: SelectType) -> bool:
        """Equations are only ever functions, and shouldn't be literals so we
        need to check that the column is a Function
        """
        return isinstance(column, CurriedFunction) and is_equation_alias(column.alias)

    def is_column_function(self, column: SelectType) -> bool:
        return isinstance(column, CurriedFunction) and column not in self.aggregates

    def is_field_alias(self, field: str) -> bool:
        """Given a public field, check if it's a field alias"""
        return field in self.field_alias_converter

    def is_function(self, function: str) -> bool:
        """ "Given a public field, check if it's a supported function"""
        return function in self.function_converter

    def parse_function(self, match: Match[str]) -> Tuple[str, Optional[str], List[str], str]:
        """Given a FUNCTION_PATTERN match, separate the function name, arguments
        and alias out
        """
        raw_function = match.group("function")
        function, combinator = fields.parse_combinator(raw_function)

        if not self.is_function(function):
            raise self.config.missing_function_error(f"{function} is not a valid function")

        arguments = fields.parse_arguments(function, match.group("columns"))
        alias: Union[str, Any, None] = match.group("alias")

        if alias is None:
            alias = fields.get_function_alias_with_columns(
                raw_function, arguments, self.function_alias_prefix
            )

        return (function, combinator, arguments, alias)

    def get_public_alias(self, function: CurriedFunction) -> str:
        """Given a function resolved by QueryBuilder, get the public alias of that function

        ie. any_user_display -> any(user_display)
        """
        return self.function_alias_map[function.alias].field

    def get_snql_query(self) -> Request:
        self.validate_having_clause()

        return Request(
            dataset=self.dataset.value,
            app_id="default",
            query=Query(
                match=Entity(self.dataset.value, sample=self.sample_rate),
                select=self.columns,
                array_join=self.array_join,
                where=self.where,
                having=self.having,
                groupby=self.groupby,
                orderby=self.orderby,
                limit=self.limit,
                offset=self.offset,
                limitby=self.limitby,
            ),
            flags=Flags(turbo=self.turbo),
            tenant_ids=self.tenant_ids,
        )

    @classmethod
    def handle_invalid_float(cls, value: Optional[float]) -> Optional[float]:
        if value is None:
            return value
        elif math.isnan(value):
            return 0
        elif math.isinf(value):
            return None
        return value

    def run_query(self, referrer: str, use_cache: bool = False) -> Any:
        if not referrer:
            InvalidSearchQuery("Query missing referrer.")
        return raw_snql_query(self.get_snql_query(), referrer, use_cache)

    def process_results(self, results: Any) -> EventsResponse:
        with sentry_sdk.start_span(op="QueryBuilder", description="process_results") as span:
            span.set_data("result_count", len(results.get("data", [])))
            translated_columns = {}
            if self.builder_config.transform_alias_to_input_format:
                translated_columns = {
                    column: function_details.field
                    for column, function_details in self.function_alias_map.items()
                }

                self.function_alias_map = {
                    translated_columns.get(column, column): function_details
                    for column, function_details in self.function_alias_map.items()
                }
                if self.raw_equations:
                    for index, equation in enumerate(self.raw_equations):
                        translated_columns[f"equation[{index}]"] = f"equation|{equation}"

            # process the field meta
            field_meta: Dict[str, str] = {}
            if "meta" in results:
                for value in results["meta"]:
                    name = value["name"]
                    key = translated_columns.get(name, name)
                    key = self.prefixed_to_tag_map.get(key, key)
                    field_type = fields.get_json_meta_type(key, value.get("type"), self)
                    field_meta[key] = field_type
                # Ensure all columns in the result have types.
                if results["data"]:
                    for key in results["data"][0]:
                        field_key = translated_columns.get(key, key)
                        field_key = self.prefixed_to_tag_map.get(field_key, field_key)
                        if field_key not in field_meta:
                            field_meta[field_key] = "string"

            # process the field results
            def get_row(row: Dict[str, Any]) -> Dict[str, Any]:
                transformed = {}
                for key, value in row.items():
                    if isinstance(value, float):
                        # 0 for nan, and none for inf were chosen arbitrarily, nan and inf are invalid json
                        # so needed to pick something valid to use instead
                        if math.isnan(value):
                            value = 0
                        elif math.isinf(value):
                            value = None
                        value = self.handle_invalid_float(value)
                    if isinstance(value, list):
                        for index, item in enumerate(value):
                            if isinstance(item, float):
                                value[index] = self.handle_invalid_float(item)
                    if key in self.value_resolver_map:
                        new_value = self.value_resolver_map[key](value)
                    else:
                        new_value = value

                    resolved_key = translated_columns.get(key, key)
                    if not self.builder_config.skip_tag_resolution:
                        resolved_key = self.prefixed_to_tag_map.get(resolved_key, resolved_key)
                    transformed[resolved_key] = new_value

                return transformed

            return {
                "data": [get_row(row) for row in results["data"]],
                "meta": {
                    "fields": field_meta,
                    "tips": {},
                },
            }


>>>>>>> 2cfee4e0
class QueryBuilder(BaseQueryBuilder):
    """Builds a discover query"""

    def resolve_field(self, raw_field: str, alias: bool = False) -> Column:
        tag_match = constants.TAG_KEY_RE.search(raw_field)
        field = tag_match.group("tag") if tag_match else raw_field

        if field == "group_id":
            # We don't expose group_id publicly, so if a user requests it
            # we expect it is a custom tag. Convert it to tags[group_id]
            # and ensure it queries tag data
            # These maps are updated so the response can be mapped back to group_id
            self.tag_to_prefixed_map["group_id"] = "tags[group_id]"
            self.prefixed_to_tag_map["tags[group_id]"] = "group_id"
            raw_field = "tags[group_id]"

        return super().resolve_field(raw_field, alias)

    def get_function_result_type(
        self,
        function: str,
    ) -> Optional[str]:
        if function in constants.TREND_FUNCTION_TYPE_MAP:
            # HACK: Don't invalid query here if we don't recognize the function
            # this is cause non-snql tests still need to run and will check here
            # TODO: once non-snql is removed and trends has its own builder this
            # can be removed
            return constants.TREND_FUNCTION_TYPE_MAP.get(function)

        return super().get_function_result_type(function)

    def get_field_type(self, field: str) -> Optional[str]:
        if (
            field == "transaction.duration"
            or is_duration_measurement(field)
            or is_span_op_breakdown(field)
        ):
            return "duration"

        return super().get_field_type(field)

    def format_search_filter(self, term: event_search.SearchFilter) -> Optional[WhereType]:
        """For now this function seems a bit redundant inside QueryFilter but
        most of the logic from the existing format_search_filter hasn't been
        converted over yet
        """
        name = term.key.name

        converted_filter = self.convert_search_filter_to_condition(
            event_search.SearchFilter(
                # We want to use group_id elsewhere so shouldn't be removed from the dataset
                # but if a user has a tag with the same name we want to make sure that works
                event_search.SearchKey("tags[group_id]" if name == "group_id" else name),
                term.operator,
                term.value,
            )
        )
        return converted_filter if converted_filter else None

    def default_filter_converter(
        self, search_filter: event_search.SearchFilter
    ) -> Optional[WhereType]:
        name = search_filter.key.name
        operator = search_filter.operator
        value = search_filter.value.value

        # Some fields aren't valid queries
        if name in constants.SKIP_FILTER_RESOLUTION:
            name = f"tags[{name}]"

        if name in {"trace.span", "trace.parent_span"}:
            if search_filter.value.is_wildcard():
                raise InvalidSearchQuery(WILDCARD_NOT_ALLOWED.format(name))
            if not search_filter.value.is_span_id():
                raise InvalidSearchQuery(INVALID_SPAN_ID.format(name))

        # Validate event ids, trace ids, and profile ids are uuids
        if name in {"id", "trace", "profile.id"}:
            if search_filter.value.is_wildcard():
                raise InvalidSearchQuery(WILDCARD_NOT_ALLOWED.format(name))
            elif not search_filter.value.is_event_id():
                if name == "trace":
                    label = "Filter Trace ID"
                elif name == "profile.id":
                    label = "Filter Profile ID"
                else:
                    label = "Filter ID"
                raise InvalidSearchQuery(INVALID_ID_DETAILS.format(label))

        if name in constants.TIMESTAMP_FIELDS:
            if (
                operator in ["<", "<="]
                and value < self.start
                or operator in [">", ">="]
                and value > self.end
            ):
                raise InvalidSearchQuery(
                    "Filter on timestamp is outside of the selected date range."
                )

        return super().default_filter_converter(search_filter)


class UnresolvedQuery(QueryBuilder):
    def resolve_query(
        self,
        query: Optional[str] = None,
        selected_columns: Optional[List[str]] = None,
        groupby_columns: Optional[List[str]] = None,
        equations: Optional[List[str]] = None,
        orderby: list[str] | str | None = None,
    ) -> None:
        pass


class TimeseriesQueryBuilder(UnresolvedQuery):
    def __init__(
        self,
        dataset: Dataset,
        params: ParamsType,
        interval: int,
        query: Optional[str] = None,
        selected_columns: Optional[List[str]] = None,
        equations: Optional[List[str]] = None,
        limit: Optional[int] = 10000,
        config: Optional[QueryBuilderConfig] = None,
    ):
        config = config if config is not None else QueryBuilderConfig()
        config.auto_fields = False
        config.equation_config = {"auto_add": True, "aggregates_only": True}
        super().__init__(
            dataset,
            params,
            query=query,
            selected_columns=selected_columns,
            equations=equations,
            config=config,
        )

        self.interval = interval
        self.granularity = Granularity(interval)

        self.limit = None if limit is None else Limit(limit)

        # This is a timeseries, the groupby will always be time
        self.groupby = [self.time_column]

    @property
    def time_column(self) -> SelectType:
        return Column("time")

    def resolve_query(
        self,
        query: Optional[str] = None,
        selected_columns: Optional[List[str]] = None,
        groupby_columns: Optional[List[str]] = None,
        equations: Optional[List[str]] = None,
        orderby: list[str] | str | None = None,
    ) -> None:
        self.resolve_time_conditions()
        self.where, self.having = self.resolve_conditions(query)

        # params depends on parse_query, and conditions being resolved first since there may be projects in conditions
        self.where += self.resolve_params()
        self.columns = self.resolve_select(selected_columns, equations)

    @property
    def select(self) -> List[SelectType]:
        if not self.aggregates:
            raise InvalidSearchQuery("Cannot query a timeseries without a Y-Axis")
        # Casting for now since QueryFields/QueryFilter are only partially typed
        return self.aggregates

    def get_snql_query(self) -> Request:
        return Request(
            dataset=self.dataset.value,
            app_id="default",
            query=Query(
                match=Entity(self.dataset.value),
                select=self.select,
                where=self.where,
                having=self.having,
                groupby=self.groupby,
                orderby=[OrderBy(self.time_column, Direction.ASC)],
                granularity=self.granularity,
                limit=self.limit,
            ),
            tenant_ids=self.tenant_ids,
        )

    def run_query(self, referrer: str, use_cache: bool = False) -> Any:
        return raw_snql_query(self.get_snql_query(), referrer, use_cache)


class TopEventsQueryBuilder(TimeseriesQueryBuilder):
    """Create one of two top events queries, which is used for the Top Period &
    Top Daily displays

    This builder requires a Snuba response dictionary that already contains
    the top events for the parameters being queried. eg.
    `[{transaction: foo, count: 100}, {transaction: bar, count:50}]`

    Two types of queries can be constructed through this builder:

    First getting each timeseries for each top event (other=False). Which
    roughly results in a query like the one below. The Groupby allow us to
    get additional rows per time window for each transaction. And the Where
    clause narrows the results to those in the top events:
    ```
        SELECT
            transaction, count(), time
        FROM
            discover
        GROUP BY
            transaction, time
        WHERE
            transaction IN ['foo', 'bar']
    ```

    Secondly This builder can also be used for getting a single timeseries
    for all events not in the top (other=True). Which is done by taking the
    previous query, dropping the groupby, and negating the condition eg.
    ```
        SELECT
            count(), time
        FROM
            discover
        GROUP BY
            time
        WHERE
            transaction NOT IN ['foo', 'bar']
    ```
    """

    def __init__(
        self,
        dataset: Dataset,
        params: ParamsType,
        interval: int,
        top_events: List[Dict[str, Any]],
        other: bool = False,
        query: Optional[str] = None,
        selected_columns: Optional[List[str]] = None,
        timeseries_columns: Optional[List[str]] = None,
        equations: Optional[List[str]] = None,
        config: Optional[QueryBuilderConfig] = None,
        limit: Optional[int] = 10000,
    ):
        selected_columns = [] if selected_columns is None else selected_columns
        timeseries_columns = [] if timeseries_columns is None else timeseries_columns
        equations = [] if equations is None else equations
        timeseries_equations, timeseries_functions = categorize_columns(timeseries_columns)
        super().__init__(
            dataset,
            params,
            interval=interval,
            query=query,
            selected_columns=list(set(selected_columns + timeseries_functions)),
            equations=list(set(equations + timeseries_equations)),
            limit=limit,
            config=config,
        )

        self.fields: List[str] = selected_columns if selected_columns is not None else []
        self.fields = [self.tag_to_prefixed_map.get(c, c) for c in selected_columns]

        if (conditions := self.resolve_top_event_conditions(top_events, other)) is not None:
            self.where.append(conditions)

        if not other:
            self.groupby.extend(
                [column for column in self.columns if column not in self.aggregates]
            )

    @property
    def translated_groupby(self) -> List[str]:
        """Get the names of the groupby columns to create the series names"""
        translated = []
        for groupby in self.groupby:
            if groupby == self.time_column:
                continue
            if isinstance(groupby, (CurriedFunction, AliasedExpression)):
                translated.append(groupby.alias)
            else:
                translated.append(groupby.name)
        # sorted so the result key is consistent
        return sorted(translated)

    def resolve_top_event_conditions(
        self, top_events: List[Dict[str, Any]], other: bool
    ) -> Optional[WhereType]:
        """Given a list of top events construct the conditions"""
        conditions = []
        for field in self.fields:
            # If we have a project field, we need to limit results by project so we don't hit the result limit
            if field in ["project", "project.id"] and top_events:
                # Iterate through the existing conditions to find the project one
                # the project condition is a requirement of queries so there should always be one
                project_condition = [
                    condition
                    for condition in self.where
                    if isinstance(condition, Condition)
                    and condition.lhs == self.column("project_id")
                ][0]
                self.where.remove(project_condition)
                if field == "project":
                    projects = list(
                        {self.params.project_slug_map[event["project"]] for event in top_events}
                    )
                else:
                    projects = list({event["project.id"] for event in top_events})
                self.where.append(Condition(self.column("project_id"), Op.IN, projects))
                continue

            resolved_field = self.resolve_column(self.prefixed_to_tag_map.get(field, field))

            values: Set[Any] = set()
            for event in top_events:
                if field in event:
                    alias = field
                elif self.is_column_function(resolved_field) and resolved_field.alias in event:
                    alias = resolved_field.alias
                else:
                    continue

                # Note that because orderby shouldn't be an array field its not included in the values
                if isinstance(event.get(alias), list):
                    continue
                else:
                    values.add(event.get(alias))
            values_list = list(values)

            if values_list:
                if field == "timestamp" or field.startswith("timestamp.to_"):
                    if not other:
                        # timestamp fields needs special handling, creating a big OR instead
                        function, operator = Or, Op.EQ
                    else:
                        # Needs to be a big AND when negated
                        function, operator = And, Op.NEQ
                    if len(values_list) > 1:
                        conditions.append(
                            function(
                                conditions=[
                                    Condition(resolved_field, operator, value)
                                    for value in sorted(values_list)
                                ]
                            )
                        )
                    else:
                        conditions.append(Condition(resolved_field, operator, values_list[0]))
                elif None in values_list:
                    # one of the values was null, but we can't do an in with null values, so split into two conditions
                    non_none_values = [value for value in values_list if value is not None]
                    null_condition = Condition(
                        Function("isNull", [resolved_field]), Op.EQ if not other else Op.NEQ, 1
                    )
                    if non_none_values:
                        non_none_condition = Condition(
                            resolved_field, Op.IN if not other else Op.NOT_IN, non_none_values
                        )
                        if not other:
                            conditions.append(Or(conditions=[null_condition, non_none_condition]))
                        else:
                            conditions.append(And(conditions=[null_condition, non_none_condition]))
                    else:
                        conditions.append(null_condition)
                else:
                    conditions.append(
                        Condition(resolved_field, Op.IN if not other else Op.NOT_IN, values_list)
                    )
        if len(conditions) > 1:
            final_function = And if not other else Or
            final_condition = final_function(conditions=conditions)
        elif len(conditions) == 1:
            final_condition = conditions[0]
        else:
            final_condition = None
        return final_condition


class HistogramQueryBuilder(QueryBuilder):
    base_function_acl = ["array_join", "histogram", "spans_histogram"]

    def __init__(
        self,
        num_buckets: int,
        histogram_column: str,
        histogram_rows: Optional[int],
        histogram_params: HistogramParams,
        key_column: Optional[str],
        field_names: Optional[List[Union[str, Any, None]]],
        groupby_columns: Optional[List[str]],
        *args: Any,
        **kwargs: Any,
    ):
        config = kwargs.get("config", QueryBuilderConfig())
        functions_acl = config.functions_acl if config.functions_acl else []
        config.functions_acl = functions_acl + self.base_function_acl
        kwargs["config"] = config
        super().__init__(*args, **kwargs)
        self.additional_groupby = groupby_columns
        selected_columns = kwargs["selected_columns"]

        resolved_histogram = self.resolve_column(histogram_column)

        # Reset&Ignore the columns from the QueryBuilder
        self.aggregates: List[CurriedFunction] = []
        self.columns = [self.resolve_column("count()"), resolved_histogram]

        if key_column is not None and field_names is not None:
            key_values: List[str] = [field for field in field_names if isinstance(field, str)]
            self.where.append(Condition(self.resolve_column(key_column), Op.IN, key_values))

        # make sure to bound the bins to get the desired range of results
        min_bin = histogram_params.start_offset
        self.where.append(Condition(resolved_histogram, Op.GTE, min_bin))
        max_bin = histogram_params.start_offset + histogram_params.bucket_size * num_buckets
        self.where.append(Condition(resolved_histogram, Op.LTE, max_bin))

        if key_column is not None:
            self.columns.append(self.resolve_column(key_column))

        groups = len(selected_columns) if histogram_rows is None else histogram_rows
        self.limit = Limit(groups * num_buckets)
        self.orderby = (self.orderby if self.orderby else []) + [
            OrderBy(resolved_histogram, Direction.ASC)
        ]

        self.groupby = self.resolve_groupby(groupby_columns)<|MERGE_RESOLUTION|>--- conflicted
+++ resolved
@@ -37,1407 +37,6 @@
 from sentry.utils.validators import INVALID_ID_DETAILS, INVALID_SPAN_ID, WILDCARD_NOT_ALLOWED
 
 
-<<<<<<< HEAD
-=======
-class BaseQueryBuilder:
-    requires_organization_condition: bool = False
-    organization_column: str = "organization.id"
-    function_alias_prefix: str | None = None
-    spans_metrics_builder = False
-
-    def get_middle(self):
-        """Get the middle for comparison functions"""
-        if self.start is None or self.end is None:
-            raise InvalidSearchQuery("Need both start & end to use percent_change")
-        return self.start + (self.end - self.start) / 2
-
-    def first_half_condition(self):
-        """Create the first half condition for percent_change functions"""
-        return Function(
-            "less",
-            [
-                self.column("timestamp"),
-                Function("toDateTime", [self.get_middle()]),
-            ],
-        )
-
-    def second_half_condition(self):
-        """Create the second half condition for percent_change functions"""
-        return Function(
-            "greaterOrEquals",
-            [
-                self.column("timestamp"),
-                Function("toDateTime", [self.get_middle()]),
-            ],
-        )
-
-    def _dataclass_params(
-        self, snuba_params: Optional[SnubaParams], params: ParamsType
-    ) -> SnubaParams:
-        """Shim so the query builder can start using the dataclass"""
-        if snuba_params is not None:
-            return snuba_params
-
-        if "project_objects" in params:
-            projects = cast(Sequence[Project], params["project_objects"])
-        elif "project_id" in params and (
-            isinstance(params["project_id"], list) or isinstance(params["project_id"], tuple)
-        ):
-            projects = Project.objects.filter(id__in=params["project_id"])
-        else:
-            projects = []
-
-        if "organization_id" in params and isinstance(params["organization_id"], int):
-            organization = Organization.objects.filter(id=params["organization_id"]).first()
-        else:
-            organization = projects[0].organization if projects else None
-
-        # Yes this is a little janky, but its temporary until we can have everyone passing the dataclass directly
-        environments: Sequence[Union[Environment, None]] = []
-        if "environment_objects" in params:
-            environments = cast(Sequence[Union[Environment, None]], params["environment_objects"])
-        if "environment" in params and organization is not None:
-            if isinstance(params["environment"], list):
-                environments = list(
-                    Environment.objects.filter(
-                        organization_id=organization.id, name__in=params["environment"]
-                    )
-                )
-                if "" in cast(List[str], params["environment"]):
-                    environments.append(None)
-            elif isinstance(params["environment"], str):
-                environments = list(
-                    Environment.objects.filter(
-                        organization_id=organization.id, name=params["environment"]
-                    )
-                )
-            else:
-                environments = []
-
-        user = user_service.get_user(user_id=params["user_id"]) if "user_id" in params else None
-        teams = (
-            Team.objects.filter(id__in=params["team_id"])
-            if "team_id" in params and isinstance(params["team_id"], list)
-            else None
-        )
-        return SnubaParams(
-            start=cast(datetime, params.get("start")),
-            end=cast(datetime, params.get("end")),
-            environments=environments,
-            projects=projects,
-            user=user,
-            teams=teams,
-            organization=organization,
-        )
-
-    def __init__(
-        self,
-        dataset: Dataset,
-        params: ParamsType,
-        config: Optional[QueryBuilderConfig] = None,
-        snuba_params: Optional[SnubaParams] = None,
-        query: Optional[str] = None,
-        selected_columns: Optional[List[str]] = None,
-        groupby_columns: Optional[List[str]] = None,
-        equations: Optional[List[str]] = None,
-        orderby: list[str] | str | None = None,
-        limit: Optional[int] = 50,
-        offset: Optional[int] = 0,
-        limitby: Optional[Tuple[str, int]] = None,
-        turbo: bool = False,
-        sample_rate: Optional[float] = None,
-        array_join: Optional[str] = None,
-    ):
-        if config is None:
-            self.builder_config = QueryBuilderConfig()
-        else:
-            self.builder_config = config
-        self.dataset = dataset
-
-        # filter params is the older style params, shouldn't be used anymore
-        self.filter_params = params
-        self.params = self._dataclass_params(snuba_params, params)
-
-        org_id = params.get("organization_id")
-        self.organization_id: Optional[int] = (
-            org_id if org_id is not None and isinstance(org_id, int) else None
-        )
-        self.raw_equations = equations
-        self.query = query
-        self.selected_columns = selected_columns
-        self.groupby_columns = groupby_columns
-        self.tips: Dict[str, Set[str]] = {
-            "query": set(),
-            "columns": set(),
-        }
-
-        # Base Tenant IDs for any Snuba Request built/executed using a QueryBuilder
-        org_id = self.organization_id or (
-            self.params.organization.id if self.params.organization else None
-        )
-        self.tenant_ids = dict()
-        if org_id is not None:
-            self.tenant_ids["organization_id"] = org_id
-        use_case_id = params.get("use_case_id")
-        if use_case_id is not None:
-            self.tenant_ids["use_case_id"] = use_case_id
-        if not self.tenant_ids:
-            self.tenant_ids = None
-
-        # Function is a subclass of CurriedFunction
-        self.where: List[WhereType] = []
-        self.having: List[WhereType] = []
-        # The list of aggregates to be selected
-        self.aggregates: List[CurriedFunction] = []
-        self.columns: List[SelectType] = []
-        self.orderby: List[OrderBy] = []
-        self.groupby: List[SelectType] = []
-
-        self.projects_to_filter: Set[int] = set()
-        self.function_alias_map: Dict[str, fields.FunctionDetails] = {}
-        self.equation_alias_map: Dict[str, SelectType] = {}
-        # field: function map for post-processing values
-        self.value_resolver_map: Dict[str, Callable[[Any], Any]] = {}
-        # value_resolver_map may change type
-        self.meta_resolver_map: Dict[str, str] = {}
-
-        # These maps let us convert from prefixed to original tag keys
-        # and vice versa to avoid collisions where tags and functions have
-        # similar aliases
-        self.prefixed_to_tag_map: Dict[str, str] = {}
-        self.tag_to_prefixed_map: Dict[str, str] = {}
-
-        self.requires_other_aggregates = False
-        self.limit = self.resolve_limit(limit)
-        self.offset = None if offset is None else Offset(offset)
-        self.turbo = turbo
-        self.sample_rate = sample_rate
-
-        (
-            self.field_alias_converter,
-            self.function_converter,
-            self.search_filter_converter,
-            self.orderby_converter,
-        ) = self.load_config()
-
-        self.limitby = self.resolve_limitby(limitby)
-        self.array_join = None if array_join is None else [self.resolve_column(array_join)]
-
-        self.start: Optional[datetime] = None
-        self.end: Optional[datetime] = None
-        self.resolve_query(
-            query=query,
-            selected_columns=selected_columns,
-            groupby_columns=groupby_columns,
-            equations=equations,
-            orderby=orderby,
-        )
-
-    def are_columns_resolved(self) -> bool:
-        return self.columns and isinstance(self.columns[0], Function)
-
-    def resolve_time_conditions(self) -> None:
-        if self.builder_config.skip_time_conditions:
-            return
-
-        # start/end are required so that we can run a query in a reasonable amount of time
-        if self.params.start is None or self.params.end is None:
-            raise InvalidSearchQuery("Cannot query without a valid date range")
-
-        self.start = self.params.start
-        self.end = self.params.end
-
-    def resolve_column_name(self, col: str) -> str:
-        # TODO when utils/snuba.py becomes typed don't need this extra annotation
-        column_resolver: Callable[[str], str] = resolve_column(self.dataset)
-        column_name = column_resolver(col)
-
-        # If the original column was passed in as tag[X], then there won't be a conflict
-        # and there's no need to prefix the tag
-        if not col.startswith("tags[") and column_name.startswith("tags["):
-            self.prefixed_to_tag_map[f"tags_{col}"] = col
-            self.tag_to_prefixed_map[col] = f"tags_{col}"
-
-        return column_name
-
-    def resolve_query(
-        self,
-        query: Optional[str] = None,
-        selected_columns: Optional[List[str]] = None,
-        groupby_columns: Optional[List[str]] = None,
-        equations: Optional[List[str]] = None,
-        orderby: list[str] | str | None = None,
-    ) -> None:
-        with sentry_sdk.start_span(op="QueryBuilder", description="resolve_time_conditions"):
-            # Has to be done early, since other conditions depend on start and end
-            self.resolve_time_conditions()
-        with sentry_sdk.start_span(op="QueryBuilder", description="resolve_conditions"):
-            self.where, self.having = self.resolve_conditions(query)
-        with sentry_sdk.start_span(op="QueryBuilder", description="resolve_params"):
-            # params depends on parse_query, and conditions being resolved first since there may be projects in conditions
-            self.where += self.resolve_params()
-        with sentry_sdk.start_span(op="QueryBuilder", description="resolve_columns"):
-            self.columns = self.resolve_select(selected_columns, equations)
-        with sentry_sdk.start_span(op="QueryBuilder", description="resolve_orderby"):
-            self.orderby = self.resolve_orderby(orderby)
-        with sentry_sdk.start_span(op="QueryBuilder", description="resolve_groupby"):
-            self.groupby = self.resolve_groupby(groupby_columns)
-
-    def load_config(
-        self,
-    ) -> Tuple[
-        Mapping[str, Callable[[str], SelectType]],
-        Mapping[str, fields.SnQLFunction],
-        Mapping[str, Callable[[event_search.SearchFilter], Optional[WhereType]]],
-        Mapping[str, Callable[[Direction], OrderBy]],
-    ]:
-        self.config: DatasetConfig
-        if self.dataset in [
-            Dataset.Discover,
-            Dataset.Transactions,
-            Dataset.Events,
-            Dataset.IssuePlatform,
-        ]:
-            self.config = DiscoverDatasetConfig(self)
-        elif self.dataset == Dataset.Sessions:
-            self.config = SessionsDatasetConfig(self)
-        elif self.dataset in [Dataset.Metrics, Dataset.PerformanceMetrics]:
-            if self.spans_metrics_builder:
-                if self.builder_config.use_metrics_layer:
-                    self.config = SpansMetricsLayerDatasetConfig(self)
-                else:
-                    self.config = SpansMetricsDatasetConfig(self)
-            elif self.builder_config.use_metrics_layer:
-                self.config = MetricsLayerDatasetConfig(self)
-            else:
-                self.config = MetricsDatasetConfig(self)
-        elif self.dataset == Dataset.Profiles:
-            self.config = ProfilesDatasetConfig(self)
-        elif self.dataset == Dataset.Functions:
-            self.config = ProfileFunctionsDatasetConfig(self)
-        elif self.dataset == Dataset.SpansIndexed:
-            self.config = SpansIndexedDatasetConfig(self)
-        else:
-            raise NotImplementedError(f"Data Set configuration not found for {self.dataset}.")
-
-        field_alias_converter = self.config.field_alias_converter
-        function_converter = self.config.function_converter
-        search_filter_converter = self.config.search_filter_converter
-        orderby_converter = self.config.orderby_converter
-
-        return field_alias_converter, function_converter, search_filter_converter, orderby_converter
-
-    def resolve_limit(self, limit: Optional[int]) -> Optional[Limit]:
-        return None if limit is None else Limit(limit)
-
-    def resolve_limitby(self, limitby: Optional[Tuple[str, int]]) -> Optional[LimitBy]:
-        if limitby is None:
-            return None
-
-        column, count = limitby
-        resolved = self.resolve_column(column)
-
-        if isinstance(resolved, Column):
-            return LimitBy([resolved], count)
-
-        # TODO: Limit By can only operate on a `Column`. This has the implication
-        # that non aggregate transforms are not allowed in the order by clause.
-        raise InvalidSearchQuery(f"{column} used in a limit by but is not a column.")
-
-    def resolve_where(self, parsed_terms: event_filter.ParsedTerms) -> List[WhereType]:
-        """Given a list of parsed terms, construct their equivalent snql where
-        conditions. filtering out any aggregates"""
-        where_conditions: List[WhereType] = []
-        for term in parsed_terms:
-            if isinstance(term, event_search.SearchFilter):
-                condition = self.format_search_filter(term)
-                if condition:
-                    where_conditions.append(condition)
-
-        return where_conditions
-
-    def resolve_having(self, parsed_terms: event_filter.ParsedTerms) -> List[WhereType]:
-        """Given a list of parsed terms, construct their equivalent snql having
-        conditions, filtering only for aggregate conditions"""
-
-        if not self.builder_config.use_aggregate_conditions:
-            return []
-
-        having_conditions: List[WhereType] = []
-        for term in parsed_terms:
-            if isinstance(term, event_search.AggregateFilter):
-                condition = self.convert_aggregate_filter_to_condition(term)
-                if condition:
-                    having_conditions.append(condition)
-
-        return having_conditions
-
-    def resolve_conditions(
-        self,
-        query: Optional[str],
-    ) -> Tuple[List[WhereType], List[WhereType]]:
-        sentry_sdk.set_tag("query.query_string", query if query else "<No Query>")
-        sentry_sdk.set_tag(
-            "query.use_aggregate_conditions", self.builder_config.use_aggregate_conditions
-        )
-        parsed_terms = self.parse_query(query)
-
-        self.has_or_condition = any(
-            event_search.SearchBoolean.is_or_operator(term) for term in parsed_terms
-        )
-        sentry_sdk.set_tag("query.has_or_condition", self.has_or_condition)
-
-        if any(
-            isinstance(term, event_search.ParenExpression)
-            or event_search.SearchBoolean.is_operator(term)
-            for term in parsed_terms
-        ):
-            where, having = self.resolve_boolean_conditions(parsed_terms)
-        else:
-            where = self.resolve_where(parsed_terms)
-            having = self.resolve_having(parsed_terms)
-
-        sentry_sdk.set_tag("query.has_having_conditions", len(having) > 0)
-        sentry_sdk.set_tag("query.has_where_conditions", len(where) > 0)
-
-        return where, having
-
-    def resolve_boolean_conditions(
-        self, terms: event_filter.ParsedTerms
-    ) -> Tuple[List[WhereType], List[WhereType]]:
-        if len(terms) == 1:
-            return self.resolve_boolean_condition(terms[0])
-
-        # Filter out any ANDs since we can assume anything without an OR is an AND. Also do some
-        # basic sanitization of the query: can't have two operators next to each other, and can't
-        # start or end a query with an operator.
-        prev: Union[event_filter.ParsedTerm, None] = None
-        new_terms = []
-        term = None
-        for term in terms:
-            if prev:
-                if event_search.SearchBoolean.is_operator(
-                    prev
-                ) and event_search.SearchBoolean.is_operator(term):
-                    raise InvalidSearchQuery(
-                        f"Missing condition in between two condition operators: '{prev} {term}'"
-                    )
-            else:
-                if event_search.SearchBoolean.is_operator(term):
-                    raise InvalidSearchQuery(
-                        f"Condition is missing on the left side of '{term}' operator"
-                    )
-
-            if term != event_search.SearchBoolean.BOOLEAN_AND:
-                new_terms.append(term)
-
-            prev = term
-
-        if term is not None and event_search.SearchBoolean.is_operator(term):
-            raise InvalidSearchQuery(f"Condition is missing on the right side of '{term}' operator")
-        terms = new_terms
-
-        # We put precedence on AND, which sort of counter-intuitively means we have to split the query
-        # on ORs first, so the ANDs are grouped together. Search through the query for ORs and split the
-        # query on each OR.
-        # We want to maintain a binary tree, so split the terms on the first OR we can find and recurse on
-        # the two sides. If there is no OR, split the first element out to AND
-        index = None
-        lhs, rhs = None, None
-        operator = None
-        try:
-            index = terms.index(event_search.SearchBoolean.BOOLEAN_OR)
-            lhs, rhs = terms[:index], terms[index + 1 :]
-            operator = Or
-        except Exception:
-            lhs, rhs = terms[:1], terms[1:]
-            operator = And
-
-        lhs_where, lhs_having = self.resolve_boolean_conditions(lhs)
-        rhs_where, rhs_having = self.resolve_boolean_conditions(rhs)
-
-        is_where_condition: Callable[[List[WhereType]], bool] = lambda x: bool(
-            x and len(x) == 1 and isinstance(x[0], Condition)
-        )
-
-        if (
-            # A direct field:a OR field:b
-            operator == Or
-            and is_where_condition(lhs_where)
-            and is_where_condition(rhs_where)
-            and lhs_where[0].lhs == rhs_where[0].lhs
-        ) or (
-            # Chained or statements become field:a OR (field:b OR (...))
-            operator == Or
-            and is_where_condition(lhs_where)
-            and isinstance(rhs_where[0], Or)
-            # Even in a long chain the first condition would be the next field
-            and isinstance(rhs_where[0].conditions[0], Condition)
-            and lhs_where[0].lhs == rhs_where[0].conditions[0].lhs
-        ):
-            self.tips["query"].add(constants.QUERY_TIPS["CHAINED_OR"])
-        if operator == Or and (lhs_where or rhs_where) and (lhs_having or rhs_having):
-            raise InvalidSearchQuery(
-                "Having an OR between aggregate filters and normal filters is invalid."
-            )
-
-        where = self._combine_conditions(lhs_where, rhs_where, operator)
-        having = self._combine_conditions(lhs_having, rhs_having, operator)
-
-        return where, having
-
-    def resolve_boolean_condition(
-        self, term: event_filter.ParsedTerm
-    ) -> Tuple[List[WhereType], List[WhereType]]:
-        if isinstance(term, event_filter.ParenExpression):
-            return self.resolve_boolean_conditions(term.children)
-
-        where, having = [], []
-
-        if isinstance(term, event_search.SearchFilter):
-            where = self.resolve_where([term])
-        elif isinstance(term, event_search.AggregateFilter):
-            having = self.resolve_having([term])
-
-        return where, having
-
-    def resolve_params(self) -> List[WhereType]:
-        """Keys included as url params take precedent if same key is included in search
-        They are also considered safe and to have had access rules applied unlike conditions
-        from the query string.
-        """
-        conditions = []
-
-        # Update start to be within retention
-        expired = False
-        if self.start and self.end:
-            expired, self.start = outside_retention_with_modified_start(
-                self.start, self.end, self.params.organization
-            )
-
-        if expired:
-            raise QueryOutsideRetentionError(
-                "Invalid date range. Please try a more recent date range."
-            )
-
-        if self.start:
-            conditions.append(Condition(self.column("timestamp"), Op.GTE, self.start))
-        if self.end:
-            conditions.append(Condition(self.column("timestamp"), Op.LT, self.end))
-
-        conditions.append(
-            Condition(
-                self.column("project_id"),
-                Op.IN,
-                self.params.project_ids,
-            )
-        )
-
-        if len(self.params.environments) > 0:
-            term = event_search.SearchFilter(
-                event_search.SearchKey("environment"),
-                "=",
-                event_search.SearchValue(self.params.environment_names),
-            )
-            condition = self._environment_filter_converter(term)
-            if condition:
-                conditions.append(condition)
-
-        if self.requires_organization_condition:
-            if self.params.organization is None:
-                raise InvalidSearchQuery("Organization is a required parameter")
-
-            conditions.append(
-                Condition(
-                    self.column(self.organization_column),
-                    Op.EQ,
-                    self.params.organization.id,
-                )
-            )
-
-        return conditions
-
-    def resolve_select(
-        self, selected_columns: Optional[List[str]], equations: Optional[List[str]]
-    ) -> List[SelectType]:
-        """Given a public list of discover fields, construct the corresponding
-        list of Snql Columns or Functions. Duplicate columns are ignored
-        """
-
-        if selected_columns is None:
-            return []
-
-        resolved_columns = []
-        stripped_columns = [column.strip() for column in set(selected_columns)]
-
-        sentry_sdk.set_tag("query.has_equations", equations is not None and len(equations) > 0)
-        if equations:
-            stripped_columns, parsed_equations = resolve_equation_list(
-                equations,
-                stripped_columns,
-                **(
-                    self.builder_config.equation_config
-                    if self.builder_config.equation_config
-                    else {}
-                ),
-                custom_measurements=self.get_custom_measurement_names_set(),
-            )
-            for index, parsed_equation in enumerate(parsed_equations):
-                resolved_equation = self.resolve_equation(
-                    parsed_equation.equation, f"equation[{index}]"
-                )
-                self.equation_alias_map[equations[index]] = resolved_equation
-                resolved_columns.append(resolved_equation)
-                if parsed_equation.contains_functions:
-                    self.aggregates.append(resolved_equation)
-
-        # Add threshold config alias if there's a function that depends on it
-        # TODO: this should be replaced with an explicit request for the project_threshold_config as a column
-        for column in self.config.custom_threshold_columns:
-            if (
-                column in stripped_columns
-                and constants.PROJECT_THRESHOLD_CONFIG_ALIAS not in stripped_columns
-            ):
-                stripped_columns.append(constants.PROJECT_THRESHOLD_CONFIG_ALIAS)
-                break
-
-        for column in stripped_columns:
-            if column == "":
-                continue
-            # need to make sure the column is resolved with the appropriate alias
-            # because the resolved snuba name may be different
-            resolved_column = self.resolve_column(column, alias=True)
-
-            if resolved_column not in self.columns:
-                resolved_columns.append(resolved_column)
-
-        if self.builder_config.auto_fields:
-            # Ensure fields we require to build a functioning interface
-            # are present.
-            if not self.aggregates and "id" not in stripped_columns:
-                resolved_columns.append(self.resolve_column("id", alias=True))
-                stripped_columns.append("id")
-            if "id" in stripped_columns and "project.id" not in stripped_columns:
-                resolved_columns.append(self.resolve_column("project.name", alias=True))
-
-        return resolved_columns
-
-    def resolve_field(self, raw_field: str, alias: bool = False) -> Column:
-        """Given a public field, resolve the alias based on the Query's
-        dataset and return the Snql Column
-        """
-        tag_match = constants.TAG_KEY_RE.search(raw_field)
-        field = tag_match.group("tag") if tag_match else raw_field
-
-        if constants.VALID_FIELD_PATTERN.match(field):
-            return self.aliased_column(raw_field) if alias else self.column(raw_field)
-        else:
-            raise InvalidSearchQuery(f"Invalid characters in field {field}")
-
-    def resolve_field_alias(self, alias: str) -> SelectType:
-        """Given a field alias, convert it to its corresponding snql"""
-        converter = self.field_alias_converter.get(alias)
-        if not converter:
-            raise NotImplementedError(f"{alias} not implemented in snql field parsing yet")
-        return converter(alias)
-
-    def resolve_function(
-        self,
-        function: str,
-        match: Optional[Match[str]] = None,
-        resolve_only: bool = False,
-        overwrite_alias: Optional[str] = None,
-    ) -> SelectType:
-        """Given a public function, resolve to the corresponding Snql function
-
-
-        :param function: the public alias for a function eg. "p50(transaction.duration)"
-        :param match: the Match so we don't have to run the regex twice
-        :param resolve_only: whether we should add the aggregate to self.aggregates
-        :param overwrite_alias: ignore the alias in the parsed_function and use this string instead
-        """
-        if match is None:
-            match = fields.is_function(function)
-
-        if not match:
-            raise InvalidSearchQuery(f"Invalid characters in field {function}")
-
-        name, combinator_name, parsed_arguments, alias = self.parse_function(match)
-        if overwrite_alias is not None:
-            alias = overwrite_alias
-
-        snql_function = self.function_converter[name]
-
-        combinator = snql_function.find_combinator(combinator_name)
-
-        if combinator_name is not None and combinator is None:
-            raise InvalidSearchQuery(
-                f"{snql_function.name}: no support for the -{combinator_name} combinator"
-            )
-
-        if not snql_function.is_accessible(self.builder_config.functions_acl, combinator):
-            raise InvalidSearchQuery(f"{snql_function.name}: no access to private function")
-
-        combinator_applied = False
-
-        arguments = snql_function.format_as_arguments(
-            name, parsed_arguments, self.filter_params, combinator
-        )
-
-        self.function_alias_map[alias] = fields.FunctionDetails(
-            function, snql_function, arguments.copy()
-        )
-
-        for arg in snql_function.args:
-            if isinstance(arg, fields.ColumnArg):
-                if (
-                    arguments[arg.name] in fields.NumericColumn.numeric_array_columns
-                    and isinstance(arg, fields.NumericColumn)
-                    and not isinstance(combinator, fields.SnQLArrayCombinator)
-                ):
-                    arguments[arg.name] = Function(
-                        "arrayJoin", [self.resolve_column(arguments[arg.name])]
-                    )
-                else:
-                    column = self.resolve_column(arguments[arg.name])
-                    # Can't keep aliased expressions
-                    if isinstance(column, AliasedExpression):
-                        column = column.exp
-                    arguments[arg.name] = column
-            if combinator is not None and combinator.is_applicable(arg.name):
-                arguments[arg.name] = combinator.apply(arguments[arg.name])
-                combinator_applied = True
-
-        if combinator and not combinator_applied:
-            raise InvalidSearchQuery("Invalid combinator: Arguments passed were incompatible")
-
-        resolved_function = self.resolve_snql_function(
-            snql_function, arguments, alias, resolve_only
-        )
-        if resolved_function is not None:
-            return resolved_function
-        if snql_function.requires_other_aggregates:
-            self.requires_other_aggregates = True
-
-        return snql_function.snql_column(arguments, alias)
-
-    def get_function_result_type(
-        self,
-        function: str,
-    ) -> Optional[str]:
-        """Given a function, resolve it and then get the result_type
-
-        params to this function should match that of resolve_function
-        """
-        resolved_function = self.resolve_function(function, resolve_only=True)
-
-        if not isinstance(resolved_function, Function) or resolved_function.alias is None:
-            return None
-
-        function_details = self.function_alias_map.get(resolved_function.alias)
-        if function_details is None:
-            return None
-
-        result_type: Optional[str] = function_details.instance.get_result_type(
-            function_details.field, function_details.arguments
-        )
-        return result_type
-
-    def resolve_snql_function(
-        self,
-        snql_function: fields.SnQLFunction,
-        arguments: Mapping[str, NormalizedArg],
-        alias: str,
-        resolve_only: bool,
-    ) -> Optional[SelectType]:
-        if snql_function.snql_aggregate is not None:
-            if not resolve_only:
-                self.aggregates.append(snql_function.snql_aggregate(arguments, alias))
-            return snql_function.snql_aggregate(arguments, alias)
-        return None
-
-    def resolve_equation(self, equation: Operation, alias: Optional[str] = None) -> SelectType:
-        """Convert this tree of Operations to the equivalent snql functions"""
-        lhs = self._resolve_equation_operand(equation.lhs)
-        rhs = self._resolve_equation_operand(equation.rhs)
-        if equation.operator == "divide":
-            rhs = Function("nullIf", [rhs, 0])
-        return Function(equation.operator, [lhs, rhs], alias)
-
-    def resolve_orderby(self, orderby: list[str] | str | None) -> List[OrderBy]:
-        """Given a list of public aliases, optionally prefixed by a `-` to
-        represent direction, construct a list of Snql Orderbys
-        """
-        validated: List[OrderBy] = []
-
-        if orderby is None:
-            return validated
-
-        if isinstance(orderby, str):
-            if not orderby:
-                return validated
-
-            orderby = [orderby]
-
-        orderby_columns: List[str] = orderby if orderby else []
-
-        resolved_orderby: Union[str, SelectType, None]
-        for orderby in orderby_columns:
-            bare_orderby = orderby.lstrip("-")
-            bare_orderby = self.tag_to_prefixed_map.get(bare_orderby, bare_orderby)
-            try:
-                # Allow ordering equations with the calculated alias (ie. equation[0])
-                if is_equation_alias(bare_orderby):
-                    resolved_orderby = bare_orderby
-                # Allow ordering equations directly with the raw alias (ie. equation|a + b)
-                elif is_equation(bare_orderby):
-                    resolved_orderby = self.equation_alias_map[strip_equation(bare_orderby)]
-                    bare_orderby = resolved_orderby.alias
-                else:
-                    resolved_orderby = self.resolve_column(bare_orderby)
-            except (NotImplementedError, IncompatibleMetricsQuery):
-                resolved_orderby = None
-
-            direction = Direction.DESC if orderby.startswith("-") else Direction.ASC
-
-            if fields.is_function(bare_orderby) and (
-                isinstance(resolved_orderby, Function)
-                or isinstance(resolved_orderby, CurriedFunction)
-                or isinstance(resolved_orderby, AliasedExpression)
-            ):
-                bare_orderby = resolved_orderby.alias
-
-            for selected_column in self.columns:
-                if isinstance(selected_column, Column) and selected_column == resolved_orderby:
-                    validated.append(OrderBy(selected_column, direction))
-                    break
-                elif (
-                    isinstance(selected_column, AliasedExpression)
-                    and selected_column.alias == bare_orderby
-                ):
-                    if bare_orderby in self.orderby_converter:
-                        validated.append(self.orderby_converter[bare_orderby](direction))
-                        break
-                    # We cannot directly order by an `AliasedExpression`.
-                    # Instead, we order by the column inside.
-                    validated.append(OrderBy(selected_column.exp, direction))
-                    break
-
-                elif (
-                    isinstance(selected_column, CurriedFunction)
-                    and selected_column.alias == bare_orderby
-                ):
-                    if bare_orderby in self.orderby_converter:
-                        validated.append(self.orderby_converter[bare_orderby](direction))
-                    validated.append(OrderBy(selected_column, direction))
-                    break
-
-        if len(validated) == len(orderby_columns):
-            return validated
-
-        # TODO: This is no longer true, can order by fields that aren't selected, keeping
-        # for now so we're consistent with the existing functionality
-        raise InvalidSearchQuery("Cannot sort by a field that is not selected.")
-
-    def resolve_column(self, field: str, alias: bool = False) -> SelectType:
-        """Given a public field, construct the corresponding Snql, this
-        function will determine the type of the field alias, whether its a
-        column, field alias or function and call the corresponding resolver
-
-        :param field: The public field string to resolve into Snql. This may
-                      be a column, field alias, or even a function.
-        :param alias: Whether or not the resolved column is aliased to the
-                      original name. If false, it may still have an alias
-                      but is not guaranteed.
-        """
-        match = fields.is_function(field)
-        if match:
-            return self.resolve_function(field, match)
-        elif self.is_field_alias(field):
-            return self.resolve_field_alias(field)
-        else:
-            return self.resolve_field(field, alias=alias)
-
-    def resolve_groupby(self, groupby_columns: Optional[List[str]] = None) -> List[SelectType]:
-        self.validate_aggregate_arguments()
-        if self.aggregates:
-            groupby_columns = (
-                [self.resolve_column(column) for column in groupby_columns]
-                if groupby_columns
-                else []
-            )
-            return [
-                column
-                for column in self.columns
-                if column not in self.aggregates and not self.is_equation_column(column)
-            ] + [
-                column
-                for column in groupby_columns
-                if column not in self.aggregates
-                and not self.is_equation_column(column)
-                and column not in self.columns
-            ]
-        else:
-            return []
-
-    @property
-    def flattened_having(self) -> List[Condition]:
-        """Return self.having as a flattened list ignoring boolean operators
-        This is because self.having can have a mix of BooleanConditions and Conditions. And each BooleanCondition can in
-        turn be a mix of either type.
-        """
-        flattened: List[Condition] = []
-        boolean_conditions: List[BooleanCondition] = []
-
-        for condition in self.having:
-            if isinstance(condition, Condition):
-                flattened.append(condition)
-            elif isinstance(condition, BooleanCondition):
-                boolean_conditions.append(condition)
-
-        while len(boolean_conditions) > 0:
-            boolean_condition = boolean_conditions.pop()
-            for condition in boolean_condition.conditions:
-                if isinstance(condition, Condition):
-                    flattened.append(condition)
-                elif isinstance(condition, BooleanCondition):
-                    boolean_conditions.append(condition)
-
-        return flattened
-
-    @cached_property
-    def custom_measurement_map(self) -> List[MetricMeta]:
-        # Both projects & org are required, but might be missing for the search parser
-        if self.organization_id is None or not self.builder_config.has_metrics:
-            return []
-
-        from sentry.snuba.metrics.datasource import get_custom_measurements
-
-        try:
-            result: List[MetricMeta] = get_custom_measurements(
-                project_ids=self.params.project_ids,
-                organization_id=self.organization_id,
-                start=datetime.today() - timedelta(days=90),
-                end=datetime.today(),
-            )
-        # Don't fully fail if we can't get the CM, but still capture the exception
-        except Exception as error:
-            sentry_sdk.capture_exception(error)
-            return []
-        return result
-
-    def get_custom_measurement_names_set(self) -> Set[str]:
-        return {measurement["name"] for measurement in self.custom_measurement_map}
-
-    def get_measument_by_name(self, name: str) -> Optional[MetricMeta]:
-        # Skip the iteration if its not a measurement, which can save a custom measurement query entirely
-        if not is_measurement(name):
-            return None
-
-        for measurement in self.custom_measurement_map:
-            if measurement["name"] == name and measurement["metric_id"] is not None:
-                return measurement
-        return None
-
-    def get_field_type(self, field: str) -> Optional[str]:
-        if field in self.meta_resolver_map:
-            return self.meta_resolver_map[field]
-        if is_percentage_measurement(field):
-            return "percentage"
-        elif is_numeric_measurement(field):
-            return "number"
-
-        measurement = self.get_measument_by_name(field)
-        # let the caller decide what to do
-        if measurement is None:
-            return None
-
-        unit: str = measurement["unit"]
-        if unit in constants.SIZE_UNITS or unit in constants.DURATION_UNITS:
-            return unit
-        elif unit == "none":
-            return "integer"
-        elif unit in constants.PERCENT_UNITS:
-            return "percentage"
-        else:
-            return "number"
-
-    def validate_having_clause(self) -> None:
-        """Validate that the functions in having are selected columns
-
-        Skipped if auto_aggregations are enabled, and at least one other aggregate is selected
-        This is so we don't change grouping suddenly
-        """
-
-        conditions = self.flattened_having
-        if self.builder_config.auto_aggregations and self.aggregates:
-            for condition in conditions:
-                lhs = condition.lhs
-                if isinstance(lhs, CurriedFunction) and lhs not in self.columns:
-                    self.columns.append(lhs)
-                    self.aggregates.append(lhs)
-            return
-        # If auto aggregations is disabled or aggregations aren't present in the first place we throw an error
-        else:
-            error_extra = (
-                ", and could not be automatically added"
-                if self.builder_config.auto_aggregations
-                else ""
-            )
-            for condition in conditions:
-                lhs = condition.lhs
-                if isinstance(lhs, CurriedFunction) and lhs not in self.columns:
-                    raise InvalidSearchQuery(
-                        "Aggregate {} used in a condition but is not a selected column{}.".format(
-                            lhs.alias,
-                            error_extra,
-                        )
-                    )
-
-    def validate_aggregate_arguments(self) -> None:
-        # There might not be any columns during the resolve_groupby step
-        if self.columns and self.requires_other_aggregates and len(self.aggregates) == 0:
-            raise InvalidSearchQuery(
-                "Another aggregate function needs to be selected in order to use the total.count field"
-            )
-        for column in self.columns:
-            if column in self.aggregates:
-                continue
-            conflicting_functions: List[CurriedFunction] = []
-            for aggregate in self.aggregates:
-                if column in aggregate.parameters:
-                    conflicting_functions.append(aggregate)
-            if conflicting_functions:
-                # The first two functions and then a trailing count of remaining functions
-                function_msg = ", ".join(
-                    [self.get_public_alias(function) for function in conflicting_functions[:2]]
-                ) + (
-                    f" and {len(conflicting_functions) - 2} more."
-                    if len(conflicting_functions) > 2
-                    else ""
-                )
-                alias = column.name if isinstance(column, Column) else column.alias
-                raise InvalidSearchQuery(
-                    f"A single field cannot be used both inside and outside a function in the same query. To use {alias} you must first remove the function(s): {function_msg}"
-                )
-
-    # General helper methods
-    def aliased_column(self, name: str) -> SelectType:
-        """Given an unresolved sentry name and an expected alias, return a snql
-        column that will be aliased to the expected alias.
-
-        :param name: The unresolved sentry name.
-        :param alias: The expected alias in the result.
-        """
-
-        # TODO: This method should use an aliased column from the SDK once
-        # that is available to skip these hacks that we currently have to
-        # do aliasing.
-        resolved = self.resolve_column_name(name)
-        column = Column(resolved)
-
-        # If the expected alias is identical to the resolved snuba column,
-        # no need to do this aliasing trick.
-        #
-        # Additionally, tags of the form `tags[...]` can't be aliased again
-        # because it confuses the sdk.
-        if name == resolved:
-            return column
-
-        # If the expected aliases differs from the resolved snuba column,
-        # make sure to alias the expression appropriately so we get back
-        # the column with the correct names.
-        return AliasedExpression(column, self.tag_to_prefixed_map.get(name, name))
-
-    def column(self, name: str) -> Column:
-        """Given an unresolved sentry name and return a snql column.
-
-        :param name: The unresolved sentry name.
-        """
-        resolved_column = self.resolve_column_name(name)
-        return Column(resolved_column)
-
-    # Query filter helper methods
-    def add_conditions(self, conditions: List[Condition]) -> None:
-        self.where += conditions
-
-    def parse_query(self, query: Optional[str]) -> event_filter.ParsedTerms:
-        """Given a user's query, string construct a list of filters that can be
-        then used to construct the conditions of the Query"""
-        if query is None:
-            return []
-
-        try:
-            parsed_terms = event_search.parse_search_query(
-                query,
-                params=self.filter_params,
-                builder=self,
-                config_overrides=self.builder_config.parser_config_overrides,
-            )
-        except ParseError as e:
-            raise InvalidSearchQuery(f"Parse error: {e.expr.name} (column {e.column():d})")
-
-        if not parsed_terms:
-            return []
-
-        return parsed_terms
-
-    def format_search_filter(self, term: event_search.SearchFilter) -> Optional[WhereType]:
-        converted_filter = self.convert_search_filter_to_condition(term)
-        return converted_filter if converted_filter else None
-
-    def _combine_conditions(
-        self, lhs: List[WhereType], rhs: List[WhereType], operator: Union[And, Or]
-    ) -> List[WhereType]:
-        combined_conditions = [
-            conditions[0] if len(conditions) == 1 else And(conditions=conditions)
-            for conditions in [lhs, rhs]
-            if len(conditions) > 0
-        ]
-        length = len(combined_conditions)
-        if length == 0:
-            return []
-        elif len(combined_conditions) == 1:
-            return combined_conditions
-        else:
-            return [operator(conditions=combined_conditions)]
-
-    def resolve_measurement_value(self, unit: str, value: float) -> float:
-        if unit in constants.SIZE_UNITS:
-            return constants.SIZE_UNITS[unit] * value
-        elif unit in constants.DURATION_UNITS:
-            return constants.DURATION_UNITS[unit] * value
-        return value
-
-    def convert_aggregate_filter_to_condition(
-        self, aggregate_filter: event_search.AggregateFilter
-    ) -> Optional[WhereType]:
-        name = aggregate_filter.key.name
-        value = aggregate_filter.value.value
-        unit = self.get_function_result_type(aggregate_filter.key.name)
-        if unit:
-            value = self.resolve_measurement_value(unit, value)
-
-        value = (
-            int(to_timestamp(value))
-            if isinstance(value, datetime) and name != "timestamp"
-            else value
-        )
-
-        if aggregate_filter.operator in {"=", "!="} and value == "":
-            operator = Op.IS_NULL if aggregate_filter.operator == "=" else Op.IS_NOT_NULL
-            return Condition(name, operator)
-
-        # When resolving functions in conditions we don't want to add them to the list of aggregates
-        function = self.resolve_function(name, resolve_only=True)
-
-        return Condition(function, Op(aggregate_filter.operator), value)
-
-    def convert_search_filter_to_condition(
-        self,
-        search_filter: event_search.SearchFilter,
-    ) -> Optional[WhereType]:
-        name = search_filter.key.name
-        value = search_filter.value.value
-        if value and (unit := self.get_field_type(name)):
-            if unit in constants.SIZE_UNITS or unit in constants.DURATION_UNITS:
-                value = self.resolve_measurement_value(unit, value)
-                search_filter = event_search.SearchFilter(
-                    search_filter.key, search_filter.operator, event_search.SearchValue(value)
-                )
-
-        if name in constants.NO_CONVERSION_FIELDS:
-            return None
-
-        converter = self.search_filter_converter.get(name, self.default_filter_converter)
-        return converter(search_filter)
-
-    def default_filter_converter(
-        self, search_filter: event_search.SearchFilter
-    ) -> Optional[WhereType]:
-        name = search_filter.key.name
-        operator = search_filter.operator
-        value = search_filter.value.value
-
-        # Some fields aren't valid queries
-        if name in constants.SKIP_FILTER_RESOLUTION:
-            name = f"tags[{name}]"
-        lhs = self.resolve_column(name)
-
-        if name in constants.ARRAY_FIELDS:
-            if search_filter.value.is_wildcard():
-                # TODO: There are rare cases where this chaining don't
-                # work. For example, a wildcard like '\**' will incorrectly
-                # be replaced with '\%%'.
-                return Condition(
-                    lhs,
-                    Op.LIKE if operator == "=" else Op.NOT_LIKE,
-                    # Slashes have to be double escaped so they are
-                    # interpreted as a string literal.
-                    search_filter.value.raw_value.replace("\\", "\\\\")
-                    .replace("%", "\\%")
-                    .replace("_", "\\_")
-                    .replace("*", "%"),
-                )
-            elif search_filter.is_in_filter:
-                return Condition(
-                    Function("hasAny", [self.column(name), value]),
-                    Op.EQ if operator == "IN" else Op.NEQ,
-                    1,
-                )
-            elif search_filter.value.raw_value == "":
-                return Condition(
-                    Function("notEmpty", [self.column(name)]),
-                    Op.EQ if operator == "!=" else Op.NEQ,
-                    1,
-                )
-
-        # timestamp{,.to_{hour,day}} need a datetime string
-        # last_seen needs an integer
-        if isinstance(value, datetime) and name not in constants.TIMESTAMP_FIELDS:
-            value = int(to_timestamp(value)) * 1000
-
-        # Tags are never null, but promoted tags are columns and so can be null.
-        # To handle both cases, use `ifNull` to convert to an empty string and
-        # compare so we need to check for empty values.
-        is_tag = isinstance(lhs, Column) and lhs.subscriptable == "tags"
-        is_context = isinstance(lhs, Column) and lhs.subscriptable == "contexts"
-        if is_tag:
-            if operator not in ["IN", "NOT IN"] and not isinstance(value, str):
-                sentry_sdk.set_tag("query.lhs", lhs)
-                sentry_sdk.set_tag("query.rhs", value)
-                sentry_sdk.capture_message("Tag value was not a string", level="error")
-                value = str(value)
-            lhs = Function("ifNull", [lhs, ""])
-
-        # Handle checks for existence
-        if search_filter.operator in ("=", "!=") and search_filter.value.value == "":
-            if is_tag or is_context or name in self.config.non_nullable_keys:
-                return Condition(lhs, Op(search_filter.operator), value)
-            else:
-                # If not a tag, we can just check that the column is null.
-                return Condition(Function("isNull", [lhs]), Op(search_filter.operator), 1)
-
-        is_null_condition = None
-        # TODO(wmak): Skip this for all non-nullable keys not just event.type
-        if (
-            search_filter.operator in ("!=", "NOT IN")
-            and not search_filter.key.is_tag
-            and name not in self.config.non_nullable_keys
-        ):
-            # Handle null columns on inequality comparisons. Any comparison
-            # between a value and a null will result to null, so we need to
-            # explicitly check for whether the condition is null, and OR it
-            # together with the inequality check.
-            # We don't need to apply this for tags, since if they don't exist
-            # they'll always be an empty string.
-            is_null_condition = Condition(Function("isNull", [lhs]), Op.EQ, 1)
-
-        if search_filter.value.is_wildcard():
-            condition = Condition(
-                Function("match", [lhs, f"(?i){value}"]),
-                Op(search_filter.operator),
-                1,
-            )
-        else:
-            condition = Condition(lhs, Op(search_filter.operator), value)
-
-        if is_null_condition:
-            return Or(conditions=[is_null_condition, condition])
-        else:
-            return condition
-
-    def _environment_filter_converter(
-        self, search_filter: event_search.SearchFilter
-    ) -> Optional[WhereType]:
-        # conditions added to env_conditions can be OR'ed
-        env_conditions = []
-        value = search_filter.value.value
-        values_set = set(value if isinstance(value, (list, tuple)) else [value])
-        # sorted for consistency
-        values = sorted(f"{value}" for value in values_set)
-        environment = self.column("environment")
-        # the "no environment" environment is null in snuba
-        if "" in values:
-            values.remove("")
-            operator = Op.IS_NULL if search_filter.operator == "=" else Op.IS_NOT_NULL
-            env_conditions.append(Condition(environment, operator))
-        if len(values) == 1:
-            operator = Op.EQ if search_filter.operator in constants.EQUALITY_OPERATORS else Op.NEQ
-            env_conditions.append(Condition(environment, operator, values.pop()))
-        elif values:
-            operator = (
-                Op.IN if search_filter.operator in constants.EQUALITY_OPERATORS else Op.NOT_IN
-            )
-            env_conditions.append(Condition(environment, operator, values))
-        if len(env_conditions) > 1:
-            return Or(conditions=env_conditions)
-        else:
-            return env_conditions[0]
-
-    # Query Fields helper methods
-    def _resolve_equation_operand(self, operand: OperandType) -> Union[SelectType, float]:
-        if isinstance(operand, Operation):
-            return self.resolve_equation(operand)
-        elif isinstance(operand, float):
-            return operand
-        else:
-            return self.resolve_column(operand)
-
-    def is_equation_column(self, column: SelectType) -> bool:
-        """Equations are only ever functions, and shouldn't be literals so we
-        need to check that the column is a Function
-        """
-        return isinstance(column, CurriedFunction) and is_equation_alias(column.alias)
-
-    def is_column_function(self, column: SelectType) -> bool:
-        return isinstance(column, CurriedFunction) and column not in self.aggregates
-
-    def is_field_alias(self, field: str) -> bool:
-        """Given a public field, check if it's a field alias"""
-        return field in self.field_alias_converter
-
-    def is_function(self, function: str) -> bool:
-        """ "Given a public field, check if it's a supported function"""
-        return function in self.function_converter
-
-    def parse_function(self, match: Match[str]) -> Tuple[str, Optional[str], List[str], str]:
-        """Given a FUNCTION_PATTERN match, separate the function name, arguments
-        and alias out
-        """
-        raw_function = match.group("function")
-        function, combinator = fields.parse_combinator(raw_function)
-
-        if not self.is_function(function):
-            raise self.config.missing_function_error(f"{function} is not a valid function")
-
-        arguments = fields.parse_arguments(function, match.group("columns"))
-        alias: Union[str, Any, None] = match.group("alias")
-
-        if alias is None:
-            alias = fields.get_function_alias_with_columns(
-                raw_function, arguments, self.function_alias_prefix
-            )
-
-        return (function, combinator, arguments, alias)
-
-    def get_public_alias(self, function: CurriedFunction) -> str:
-        """Given a function resolved by QueryBuilder, get the public alias of that function
-
-        ie. any_user_display -> any(user_display)
-        """
-        return self.function_alias_map[function.alias].field
-
-    def get_snql_query(self) -> Request:
-        self.validate_having_clause()
-
-        return Request(
-            dataset=self.dataset.value,
-            app_id="default",
-            query=Query(
-                match=Entity(self.dataset.value, sample=self.sample_rate),
-                select=self.columns,
-                array_join=self.array_join,
-                where=self.where,
-                having=self.having,
-                groupby=self.groupby,
-                orderby=self.orderby,
-                limit=self.limit,
-                offset=self.offset,
-                limitby=self.limitby,
-            ),
-            flags=Flags(turbo=self.turbo),
-            tenant_ids=self.tenant_ids,
-        )
-
-    @classmethod
-    def handle_invalid_float(cls, value: Optional[float]) -> Optional[float]:
-        if value is None:
-            return value
-        elif math.isnan(value):
-            return 0
-        elif math.isinf(value):
-            return None
-        return value
-
-    def run_query(self, referrer: str, use_cache: bool = False) -> Any:
-        if not referrer:
-            InvalidSearchQuery("Query missing referrer.")
-        return raw_snql_query(self.get_snql_query(), referrer, use_cache)
-
-    def process_results(self, results: Any) -> EventsResponse:
-        with sentry_sdk.start_span(op="QueryBuilder", description="process_results") as span:
-            span.set_data("result_count", len(results.get("data", [])))
-            translated_columns = {}
-            if self.builder_config.transform_alias_to_input_format:
-                translated_columns = {
-                    column: function_details.field
-                    for column, function_details in self.function_alias_map.items()
-                }
-
-                self.function_alias_map = {
-                    translated_columns.get(column, column): function_details
-                    for column, function_details in self.function_alias_map.items()
-                }
-                if self.raw_equations:
-                    for index, equation in enumerate(self.raw_equations):
-                        translated_columns[f"equation[{index}]"] = f"equation|{equation}"
-
-            # process the field meta
-            field_meta: Dict[str, str] = {}
-            if "meta" in results:
-                for value in results["meta"]:
-                    name = value["name"]
-                    key = translated_columns.get(name, name)
-                    key = self.prefixed_to_tag_map.get(key, key)
-                    field_type = fields.get_json_meta_type(key, value.get("type"), self)
-                    field_meta[key] = field_type
-                # Ensure all columns in the result have types.
-                if results["data"]:
-                    for key in results["data"][0]:
-                        field_key = translated_columns.get(key, key)
-                        field_key = self.prefixed_to_tag_map.get(field_key, field_key)
-                        if field_key not in field_meta:
-                            field_meta[field_key] = "string"
-
-            # process the field results
-            def get_row(row: Dict[str, Any]) -> Dict[str, Any]:
-                transformed = {}
-                for key, value in row.items():
-                    if isinstance(value, float):
-                        # 0 for nan, and none for inf were chosen arbitrarily, nan and inf are invalid json
-                        # so needed to pick something valid to use instead
-                        if math.isnan(value):
-                            value = 0
-                        elif math.isinf(value):
-                            value = None
-                        value = self.handle_invalid_float(value)
-                    if isinstance(value, list):
-                        for index, item in enumerate(value):
-                            if isinstance(item, float):
-                                value[index] = self.handle_invalid_float(item)
-                    if key in self.value_resolver_map:
-                        new_value = self.value_resolver_map[key](value)
-                    else:
-                        new_value = value
-
-                    resolved_key = translated_columns.get(key, key)
-                    if not self.builder_config.skip_tag_resolution:
-                        resolved_key = self.prefixed_to_tag_map.get(resolved_key, resolved_key)
-                    transformed[resolved_key] = new_value
-
-                return transformed
-
-            return {
-                "data": [get_row(row) for row in results["data"]],
-                "meta": {
-                    "fields": field_meta,
-                    "tips": {},
-                },
-            }
-
-
->>>>>>> 2cfee4e0
 class QueryBuilder(BaseQueryBuilder):
     """Builds a discover query"""
 
