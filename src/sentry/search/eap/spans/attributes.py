--- conflicted
+++ resolved
@@ -510,17 +510,13 @@
     "number": {
         definition.internal_name: definition.public_alias
         for definition in SPAN_ATTRIBUTE_DEFINITIONS.values()
-<<<<<<< HEAD
         if not definition.secondary_alias
         and definition.search_type != "string"
         and not definition.pre_convention_names  # Filtering out duplicated sentry convention keys
-=======
-        if not definition.secondary_alias and definition.search_type != "string"
     }
     | {
         "sentry.start_timestamp": PRECISE_START_TS,
         "sentry.end_timestamp": PRECISE_FINISH_TS,
->>>>>>> bc4b7698
     },
 }
 
