--- conflicted
+++ resolved
@@ -189,13 +189,8 @@
         """
 
         def result_thread() -> None:
-<<<<<<< HEAD
-            logger.debug("taskworker.worker.result_thread_started")
+            logger.debug("taskworker.worker.result_thread.started")
             iopool = ThreadPoolExecutor(thread_name_prefix=__name__, max_workers=self._concurrency)
-=======
-            logger.debug("taskworker.worker.result_thread.started")
-            iopool = ThreadPoolExecutor(max_workers=self._concurrency)
->>>>>>> 2e3fa6bd
             with iopool as executor:
                 while not self._shutdown_event.is_set():
                     try:
