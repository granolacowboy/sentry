--- conflicted
+++ resolved
@@ -359,13 +359,7 @@
                 "taskworker.fetch_task.not_found",
                 extra={"processing_pool": self._processing_pool_name},
             )
-<<<<<<< HEAD
             self._gettask_backoff_seconds = min(self._gettask_backoff_seconds + 1, 5)
-=======
-
-            # TODO cap backoff to 5 seconds instead?
-            self._gettask_backoff_seconds = min(self._gettask_backoff_seconds + 1, 10)
->>>>>>> 2b05ed03
             return None
 
         self._gettask_backoff_seconds = 0
