--- conflicted
+++ resolved
@@ -925,12 +925,8 @@
         # to be inclusive. So we adjust the specified max_value using the multiplier.
         max_value -= 0.1 / multiplier
 
-<<<<<<< HEAD
-    span_fields = ["db"]
-=======
->>>>>>> d560a8ca
     min_value, max_value = find_histogram_min_max(
-        span_fields,
+        fields,
         min_value,
         max_value,
         user_query,
