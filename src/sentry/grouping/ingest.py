--- conflicted
+++ resolved
@@ -18,11 +18,8 @@
     SecondaryGroupingConfigLoader,
     apply_server_fingerprinting,
     detect_synthetic_exception,
-<<<<<<< HEAD
-=======
     get_fingerprinting_config_for_project,
     get_grouping_config_dict_for_event_data,
->>>>>>> 939d6bcc
     get_grouping_config_dict_for_project,
     load_grouping_config,
 )
