--- conflicted
+++ resolved
@@ -342,11 +342,7 @@
             )
         else:
             organization = organization_service.get_org_by_slug(
-<<<<<<< HEAD
-                slug=organization_id_or_slug, **extra_args
-=======
                 slug=str(organization_id_or_slug), **extra_args
->>>>>>> 4d8451c9
             )
 
         if organization is None:
