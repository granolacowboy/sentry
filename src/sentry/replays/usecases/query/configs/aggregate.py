--- conflicted
+++ resolved
@@ -100,18 +100,12 @@
     "duration": ComputedField(parse_int, SimpleAggregateDurationScalar),
     "environment": string_field("environment"),
     "error_ids": ComputedField(parse_uuid, SumOfErrorIdsArray),
-<<<<<<< HEAD
     "x_error_ids": ComputedField(parse_uuid, SumOfErrorIdScalar),
     "x_warning_ids": UUIDColumnField("warning_id", parse_uuid, SumOfUUIDScalar),
     "x_info_ids": ComputedField(parse_uuid, SumOfInfoIdScalar),
     "x_count_infos": sum_field("count_info_events"),
     "x_count_warnings": sum_field("count_warning_events"),
     "x_count_errors": sum_field("count_error_events"),
-=======
-    "new_error_ids": ComputedField(parse_uuid, SumOfErrorIdScalar),
-    "warning_ids": UUIDColumnField("warning_id", parse_uuid, SumOfUUIDScalar),
-    "info_ids": ComputedField(parse_uuid, SumOfInfoIdScalar),
->>>>>>> e2b74689
     # Backwards Compat: We pass a simple string to the UUID column. Older versions of ClickHouse
     # do not understand the UUID type.
     "id": ColumnField("replay_id", lambda x: str(parse_uuid(x)), StringScalar),
@@ -145,15 +139,9 @@
 # Fields which have multiple names that represent the same search operation are defined here.
 # QQ:JFERG: why dont we have these on the scalar search
 search_config["error_id"] = search_config["error_ids"]
-<<<<<<< HEAD
 search_config["x_error_id"] = search_config["x_error_ids"]
 search_config["x_warning_id"] = search_config["x_warning_ids"]
 search_config["x_info_id"] = search_config["x_info_ids"]
-=======
-search_config["new_error_id"] = search_config["new_error_ids"]
-search_config["warning_id"] = search_config["warning_ids"]
-search_config["info_id"] = search_config["info_ids"]
->>>>>>> e2b74689
 
 
 search_config["release"] = search_config["releases"]
