--- conflicted
+++ resolved
@@ -634,13 +634,9 @@
     ]
 
 
-<<<<<<< HEAD
-def get_eligible_multi_org_installations(access_token: str, owner_orgs: list[str]) -> list[str]:
-=======
 def get_eligible_multi_org_installations(
     access_token: str, owner_orgs: list[str]
 ) -> list[GithubInstallationInfo]:
->>>>>>> 8e9ac306
     installed_orgs = get_user_info_installations(access_token)
 
     return [
@@ -771,15 +767,12 @@
 
         if "chosen_installation_id" in request.GET:
             chosen_installation_id = request.GET["chosen_installation_id"]
-<<<<<<< HEAD
-=======
 
             # Verify that the given GH installation belongs to the person installing the pipeline
             assert int(chosen_installation_id) in [
                 installation["installation_id"] for installation in installation_info
             ]
 
->>>>>>> 8e9ac306
             if chosen_installation_id == "-1":
                 return pipeline.next_step()
 
