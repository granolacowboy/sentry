--- conflicted
+++ resolved
@@ -33,7 +33,6 @@
 PROVIDER_NAME = "integrations:bitbucket"
 
 
-<<<<<<< HEAD
 def is_valid_signature(body: bytes, secret: str, signature: str) -> bool:
     hash_object = hmac.new(
         secret.encode("utf-8"),
@@ -57,21 +56,10 @@
         super().__init__(message)
 
 
-class Webhook(ABC):
-    @property
-    @abstractmethod
-    def event_type(self) -> IntegrationWebhookEventType:
-        raise NotImplementedError
-
-    @abstractmethod
-    def __call__(self, request: HttpRequest, organization: Organization, event: Mapping[str, Any]):
-        raise NotImplementedError
-=======
 class BitbucketWebhook(SCMWebhook, ABC):
     @property
     def provider(self) -> str:
         return "bitbucket"
->>>>>>> 095dc956
 
     def update_repo_data(self, repo: Repository, event: Mapping[str, Any]) -> None:
         """
@@ -108,11 +96,7 @@
     def event_type(self) -> IntegrationWebhookEventType:
         return IntegrationWebhookEventType.PUSH
 
-<<<<<<< HEAD
-    def __call__(self, request: HttpRequest, organization: Organization, event: Mapping[str, Any]):
-=======
-    def __call__(self, event: Mapping[str, Any], **kwargs) -> None:
->>>>>>> 095dc956
+    def __call__(self, request: HttpRequest, event: Mapping[str, Any], **kwargs) -> None:
         authors = {}
 
         if not (organization := kwargs.get("organization")):
@@ -260,13 +244,9 @@
             domain=IntegrationDomain.SOURCE_CODE_MANAGEMENT,
             provider_key=event_handler.provider,
         ).capture():
-<<<<<<< HEAD
             try:
-                event_handler(request, organization, event)
+                event_handler(request, event, organization=organization)
             except WebhookSignatureException as e:
                 return HttpResponse(str(e), status=400)
-=======
-            event_handler(event, organization=organization)
->>>>>>> 095dc956
 
         return HttpResponse(status=204)