from __future__ import annotations

import logging
import os
import signal
from multiprocessing import cpu_count
from typing import Any

import click

from sentry.bgtasks.api import managed_bgtasks
from sentry.runner.decorators import configuration, log_options
from sentry.utils.kafka import run_processor_with_signals

DEFAULT_BLOCK_SIZE = int(32 * 1e6)


def _address_validate(
    ctx: object, param: object, value: str | None
) -> tuple[None, None] | tuple[str, int | None]:
    if value is None:
        return (None, None)

    if ":" in value:
        host, port_s = value.split(":", 1)
        port: int | None = int(port_s)
    else:
        host = value
        port = None
    return host, port


class QueueSetType(click.ParamType):
    name = "text"

    def convert(self, value: str | None, param: object, ctx: object) -> frozenset[str] | None:
        if value is None:
            return None
        # Providing a compatibility with splitting
        # the `events` queue until multiple queues
        # without the need to explicitly add them.
        queues = set()
        for queue in value.split(","):
            if queue == "events":
                queues.add("events.preprocess_event")
                queues.add("events.process_event")
                queues.add("events.save_event")

                from sentry.runner.initializer import show_big_error

                show_big_error(
                    [
                        "DEPRECATED",
                        "`events` queue no longer exists.",
                        "Switch to using:",
                        "- events.preprocess_event",
                        "- events.process_event",
                        "- events.save_event",
                    ]
                )
            else:
                queues.add(queue)
        return frozenset(queues)


QueueSet = QueueSetType()


@click.group()
def run() -> None:
    "Run a service."


@run.command()
@click.option(
    "--bind",
    "-b",
    default=None,
    help="Bind address.",
    metavar="ADDRESS",
    callback=_address_validate,
)
@click.option(
    "--workers", "-w", default=0, help="The number of worker processes for handling requests."
)
@click.option("--upgrade", default=False, is_flag=True, help="Upgrade before starting.")
@click.option(
    "--with-lock", default=False, is_flag=True, help="Use a lock if performing an upgrade."
)
@click.option(
    "--noinput", default=False, is_flag=True, help="Do not prompt the user for input of any kind."
)
@log_options()
@configuration
def web(
    bind: tuple[None, None] | tuple[str, int | None],
    workers: int,
    upgrade: bool,
    with_lock: bool,
    noinput: bool,
) -> None:
    "Run web service."
    if upgrade:
        click.echo("Performing upgrade before service startup...")
        from sentry.runner import call_command

        try:
            call_command(
                "sentry.runner.commands.upgrade.upgrade",
                verbosity=0,
                noinput=noinput,
                lock=with_lock,
            )
        except click.ClickException:
            if with_lock:
                click.echo("!! Upgrade currently running from another process, skipping.", err=True)
            else:
                raise

    with managed_bgtasks(role="web"):
        from sentry.services.http import SentryHTTPServer

        SentryHTTPServer(host=bind[0], port=bind[1], workers=workers).run()


def run_worker(**options: Any) -> None:
    """
    This is the inner function to actually start worker.
    """
    from django.conf import settings

    if settings.CELERY_ALWAYS_EAGER:
        raise click.ClickException(
            "Disable CELERY_ALWAYS_EAGER in your settings file to spawn workers."
        )

    # These options are no longer used, but keeping around
    # for backwards compatibility
    for o in "without_gossip", "without_mingle", "without_heartbeat":
        options.pop(o, None)

    from sentry.celery import app

    # NOTE: without_mingle breaks everything,
    # we can't get rid of this. Intentionally kept
    # here as a warning. Jobs will not process.
    without_mingle = os.getenv("SENTRY_WORKER_FORCE_WITHOUT_MINGLE", "false").lower() == "true"

    with managed_bgtasks(role="worker"):
        worker = app.Worker(
            without_mingle=without_mingle,
            without_gossip=True,
            without_heartbeat=True,
            pool_cls="processes",
            **options,
        )
        worker.start()
        raise SystemExit(worker.exitcode)


@run.command()
@click.option(
    "--hostname",
    "-n",
    help=(
        "Set custom hostname, e.g. 'w1.%h'. Expands: %h" "(hostname), %n (name) and %d, (domain)."
    ),
)
@click.option(
    "--queues",
    "-Q",
    type=QueueSet,
    help=(
        "List of queues to enable for this worker, separated by "
        "comma. By default all configured queues are enabled. "
        "Example: -Q video,image"
    ),
)
@click.option("--exclude-queues", "-X", type=QueueSet)
@click.option(
    "--concurrency",
    "-c",
    default=cpu_count(),
    help=(
        "Number of child processes processing the queue. The "
        "default is the number of CPUs available on your "
        "system."
    ),
)
@click.option(
    "--logfile", "-f", help=("Path to log file. If no logfile is specified, stderr is used.")
)
@click.option("--quiet", "-q", is_flag=True, default=False)
@click.option("--no-color", is_flag=True, default=False)
@click.option("--autoreload", is_flag=True, default=False, help="Enable autoreloading.")
@click.option("--without-gossip", is_flag=True, default=False)
@click.option("--without-mingle", is_flag=True, default=False)
@click.option("--without-heartbeat", is_flag=True, default=False)
@click.option("--max-tasks-per-child", default=10000)
@click.option("--ignore-unknown-queues", is_flag=True, default=False)
@log_options()
@configuration
def worker(ignore_unknown_queues: bool, **options: Any) -> None:
    """Run background worker instance and autoreload if necessary."""

    from sentry.celery import app

    known_queues = frozenset(c_queue.name for c_queue in app.conf.CELERY_QUEUES)

    if options["queues"] is not None:
        if not options["queues"].issubset(known_queues):
            unknown_queues = options["queues"] - known_queues
            message = "Following queues are not found: %s" % ",".join(sorted(unknown_queues))
            if ignore_unknown_queues:
                options["queues"] -= unknown_queues
                click.echo(message)
            else:
                raise click.ClickException(message)

    if options["exclude_queues"] is not None:
        if not options["exclude_queues"].issubset(known_queues):
            unknown_queues = options["exclude_queues"] - known_queues
            message = "Following queues cannot be excluded as they don't exist: %s" % ",".join(
                sorted(unknown_queues)
            )
            if ignore_unknown_queues:
                options["exclude_queues"] -= unknown_queues
                click.echo(message)
            else:
                raise click.ClickException(message)

    if options["autoreload"]:
        from django.utils import autoreload

        autoreload.run_with_reloader(run_worker, **options)
    else:
        run_worker(**options)


@run.command()
@click.option(
    "--hostname",
    "-n",
    help=(
        "Set custom hostname, e.g. 'w1.%h'. Expands: %h" "(hostname), %n (name) and %d, (domain)."
    ),
)
@click.option(
    "--namespace",
    "-N",
    help=(
        "The task namespace, or namespaces to consume from. "
        "Can be a comma separated list, or * "
        "Example: -N video,image"
    ),
)
@click.option("--autoreload", is_flag=True, default=False, help="Enable autoreloading.")
<<<<<<< HEAD
@click.option("--max-tasks-per-child", default=10000)
@click.option("--port", "-P", help=("The port number the sever runs on"), default=50051)
@log_options()
@configuration
def taskworker_push(port: int, **options: Any) -> None:
    from sentry.taskworker.worker_push import serve

    with managed_bgtasks(role="taskworker"):
        serve(port, **options)


@run.command()
@click.option(
    "--hostname",
    "-n",
    help=(
        "Set custom hostname, e.g. 'w1.%h'. Expands: %h" "(hostname), %n (name) and %d, (domain)."
    ),
)
@click.option(
    "--namespace",
    "-N",
    help=(
        "The task namespace, or namespaces to consume from. "
        "Can be a comma separated list, or * "
        "Example: -N video,image"
    ),
)
@click.option("--autoreload", is_flag=True, default=False, help="Enable autoreloading.")
@click.option("--max-tasks-per-child", default=10000)
@log_options()
@configuration
def taskworker_pull(**options: Any) -> None:
    from sentry.taskworker.worker_pull import Worker
=======
@click.option(
    "--max-task-count", help="Number of tasks this worker should run before exiting", default=10000
)
@log_options()
@configuration
def taskworker(**options: Any) -> None:
    import time

    from sentry.taskworker.worker import Worker
>>>>>>> 8aeda50c

    with managed_bgtasks(role="taskworker"):
        worker = Worker(
            namespace=options.get("namespace"), max_task_count=options.get("max_task_count")
        )
        worker.start()
        # Give consumer time to catch up
        time.sleep(1)
        raise SystemExit(worker.exitcode)


@run.command()
@click.option(
    "--worker-addrs",
    "-W",
    help=(
        "The address of the workers, in the form of <IP>:<PORT>. "
        "Can be a comma separated list"
        "Example: -W 127.0.0.1:50051,127.0.0.1:50052"
    ),
)
@log_options()
@configuration
def kafka_task_grpc_push(worker_addrs: str) -> None:
    from sentry.taskworker.consumer_grpc_push import start

    with managed_bgtasks(role="taskworker"):
        start(worker_addrs.split(","))


@run.command()
@log_options()
@configuration
def kafka_task_grpc_pull(**options: Any) -> None:
    from sentry.taskworker.consumer_grpc_pull import serve

    with managed_bgtasks(role="taskworker"):
        serve()


@run.command()
@click.option(
    "--pidfile",
    help=(
        "Optional file used to store the process pid. The "
        "program will not start if this file already exists and "
        "the pid is still alive."
    ),
)
@click.option(
    "--logfile", "-f", help=("Path to log file. If no logfile is specified, stderr is used.")
)
@click.option("--quiet", "-q", is_flag=True, default=False)
@click.option("--no-color", is_flag=True, default=False)
@click.option("--autoreload", is_flag=True, default=False, help="Enable autoreloading.")
@click.option("--without-gossip", is_flag=True, default=False)
@click.option("--without-mingle", is_flag=True, default=False)
@click.option("--without-heartbeat", is_flag=True, default=False)
@log_options()
@configuration
def cron(**options: Any) -> None:
    "Run periodic task dispatcher."
    from django.conf import settings

    if settings.CELERY_ALWAYS_EAGER:
        raise click.ClickException(
            "Disable CELERY_ALWAYS_EAGER in your settings file to spawn workers."
        )

    from sentry.celery import app

    with managed_bgtasks(role="cron"):
        app.Beat(
            # without_gossip=True,
            # without_mingle=True,
            # without_heartbeat=True,
            **options
        ).run()


@run.command("consumer")
@log_options()
@click.argument(
    "consumer_name",
)
@click.argument("consumer_args", nargs=-1)
@click.option(
    "--topic",
    type=str,
    help="Which physical topic to use for this consumer. This can be a topic name that is not specified in settings. The logical topic is still hardcoded in sentry.consumers.",
)
@click.option(
    "--cluster", type=str, help="Which cluster definition from settings to use for this consumer."
)
@click.option(
    "--consumer-group",
    "group_id",
    required=True,
    help="Kafka consumer group for the consumer.",
)
@click.option(
    "--auto-offset-reset",
    "auto_offset_reset",
    default="earliest",
    type=click.Choice(["earliest", "latest", "error"]),
    help="Position in the commit log topic to begin reading from when no prior offset has been recorded.",
)
@click.option("--join-timeout", type=float, help="Join timeout in seconds.", default=None)
@click.option(
    "--max-poll-interval-ms",
    type=int,
    default=30000,
)
@click.option(
    "--group-instance-id",
    type=str,
    default=None,
)
@click.option(
    "--synchronize-commit-log-topic",
    help="Topic that the Snuba writer is publishing its committed offsets to.",
)
@click.option(
    "--synchronize-commit-group",
    help="Consumer group that the Snuba writer is committing its offset as.",
)
@click.option(
    "--healthcheck-file-path",
    help="A file to touch roughly every second to indicate that the consumer is still alive. See https://getsentry.github.io/arroyo/strategies/healthcheck.html for more information.",
)
@click.option(
    "--enable-dlq/--disable-dlq",
    help="Enable dlq to route invalid messages to. See https://getsentry.github.io/arroyo/dlqs.html#arroyo.dlq.DlqPolicy for more information.",
    is_flag=True,
    default=True,
)
@click.option(
    "--log-level",
    type=click.Choice(["debug", "info", "warning", "error", "critical"], case_sensitive=False),
    help="log level to pass to the arroyo consumer",
)
@click.option(
    "--strict-offset-reset/--no-strict-offset-reset",
    default=True,
    help=(
        "--strict-offset-reset, the default, means that the kafka consumer "
        "still errors in case the offset is out of range.\n\n"
        "--no-strict-offset-reset will use the auto offset reset even in that case. "
        "This is useful in development, but not desirable in production since expired "
        "offsets mean data-loss.\n\n"
    ),
)
@configuration
def basic_consumer(
    consumer_name: str, consumer_args: tuple[str, ...], topic: str | None, **options: Any
) -> None:
    """
    Launch a "new-style" consumer based on its "consumer name".

    Example:

        sentry run consumer ingest-profiles --consumer-group ingest-profiles

    runs the ingest-profiles consumer with the consumer group ingest-profiles.

    Consumers are defined in 'sentry.consumers'. Each consumer can take
    additional CLI options. Those can be passed after '--':

        sentry run consumer ingest-occurrences --consumer-group occurrence-consumer -- --processes 1

    Consumer-specific arguments can be viewed with:

        sentry run consumer ingest-occurrences --consumer-group occurrence-consumer -- --help
    """
    from sentry.consumers import get_stream_processor
    from sentry.metrics.middleware import add_global_tags
    from sentry.utils.arroyo import initialize_arroyo_main

    log_level = options.pop("log_level", None)
    if log_level is not None:
        logging.getLogger("arroyo").setLevel(log_level.upper())

    add_global_tags(kafka_topic=topic, consumer_group=options["group_id"])
    initialize_arroyo_main()

    processor = get_stream_processor(consumer_name, consumer_args, topic=topic, **options)
    run_processor_with_signals(processor, consumer_name)


@run.command("dev-consumer")
@click.argument("consumer_names", nargs=-1)
@log_options()
@configuration
def dev_consumer(consumer_names: tuple[str, ...]) -> None:
    """
    Launch multiple "new-style" consumers in the same thread.

    This does the same thing as 'sentry run consumer', but is not configurable,
    hardcodes consumer groups and is highly imperformant.
    """

    from sentry.consumers import get_stream_processor
    from sentry.utils.arroyo import initialize_arroyo_main

    initialize_arroyo_main()

    processors = [
        get_stream_processor(
            consumer_name,
            [],
            topic=None,
            cluster=None,
            group_id="sentry-consumer",
            auto_offset_reset="latest",
            strict_offset_reset=False,
            join_timeout=None,
            max_poll_interval_ms=None,
            synchronize_commit_group=None,
            synchronize_commit_log_topic=None,
            enable_dlq=False,
            healthcheck_file_path=None,
            enforce_schema=True,
        )
        for consumer_name in consumer_names
    ]

    def handler(signum: object, frame: object) -> None:
        for processor in processors:
            processor.signal_shutdown()

    signal.signal(signal.SIGINT, handler)
    signal.signal(signal.SIGTERM, handler)

    while True:
        for processor in processors:
            processor._run_once()


@run.command("backpressure-monitor")
@log_options()
@configuration
def backpressure_monitor() -> None:
    from sentry.processing.backpressure.monitor import start_service_monitoring

    start_service_monitoring()<|MERGE_RESOLUTION|>--- conflicted
+++ resolved
@@ -255,7 +255,6 @@
     ),
 )
 @click.option("--autoreload", is_flag=True, default=False, help="Enable autoreloading.")
-<<<<<<< HEAD
 @click.option("--max-tasks-per-child", default=10000)
 @click.option("--port", "-P", help=("The port number the sever runs on"), default=50051)
 @log_options()
@@ -285,22 +284,15 @@
     ),
 )
 @click.option("--autoreload", is_flag=True, default=False, help="Enable autoreloading.")
-@click.option("--max-tasks-per-child", default=10000)
+@click.option(
+    "--max-task-count", help="Number of tasks this worker should run before exiting", default=10000
+)
 @log_options()
 @configuration
 def taskworker_pull(**options: Any) -> None:
+    import time
+
     from sentry.taskworker.worker_pull import Worker
-=======
-@click.option(
-    "--max-task-count", help="Number of tasks this worker should run before exiting", default=10000
-)
-@log_options()
-@configuration
-def taskworker(**options: Any) -> None:
-    import time
-
-    from sentry.taskworker.worker import Worker
->>>>>>> 8aeda50c
 
     with managed_bgtasks(role="taskworker"):
         worker = Worker(
