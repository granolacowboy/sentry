--- conflicted
+++ resolved
@@ -503,14 +503,7 @@
 /src/sentry/utils/platform_categories.py                                         @getsentry/telemetry-experience
 /src/sentry/sentry_metrics/querying/                                             @getsentry/telemetry-experience
 /tests/sentry/sentry_metrics/querying/                                           @getsentry/telemetry-experience
-<<<<<<< HEAD
-/src/sentry/sentry_metrics/visibility/                                           @getsentry/telemetry-experience
-/tests/sentry/sentry_metrics/visibility/                                         @getsentry/telemetry-experience
-=======
-/src/sentry/snuba/metrics/                                                       @getsentry/telemetry-experience
-/tests/sentry/snuba/metrics/                                                     @getsentry/telemetry-experience
 /src/sentry/demo_mode/
->>>>>>> dc8cdfcb
 
 /static/app/actionCreators/metrics.tsx                                           @getsentry/telemetry-experience
 /static/app/data/platformCategories.tsx                                          @getsentry/telemetry-experience
