--- conflicted
+++ resolved
@@ -5,14 +5,11 @@
 - Initial (internal) analytics abstraction.
 - Turned on reprocessing by default
 - Added basics for Data Forwarding integrations.
-<<<<<<< HEAD
 - Changed the grouping and default `in_app` values for cocoa events.
 - Removed global dsym support.
 - Removed support for legacy apple report format.
 
-=======
 - The threads interface now contributes to grouping if it contains a single thread.
->>>>>>> 5dc432d7
 
 Schema Changes
 ~~~~~~~~~~~~~~
