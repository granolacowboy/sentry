--- conflicted
+++ resolved
@@ -32,13 +32,9 @@
         problems = self.find_problems(injection_event)
         assert len(problems) == 1
         problem = problems[0]
-<<<<<<< HEAD
+
         assert problem.type == QueryInjectionVulnerabilityGroupType
-        assert problem.fingerprint == "1-1020-d9460b7b6c17b64a51f0390b53390cb1b4c39662"
-=======
-        assert problem.type == DBQueryInjectionVulnerabilityGroupType
         assert problem.fingerprint == "1-1020-20e736601b897f6698ef6bca5082d27f5fa765e4"
->>>>>>> 8cc04a57
         assert problem.op == "db"
         assert (
             problem.desc
@@ -54,13 +50,10 @@
         problems = self.find_problems(injection_event)
         assert len(problems) == 1
         problem = problems[0]
-<<<<<<< HEAD
+
         assert problem.type == QueryInjectionVulnerabilityGroupType
-        assert problem.fingerprint == "1-1020-841b1fd77bae6e89b3570a2ab0bf43d3c8cfbac6"
-=======
-        assert problem.type == DBQueryInjectionVulnerabilityGroupType
         assert problem.fingerprint == "1-1020-da364c9819759827b8401d54783b2462683d461a"
->>>>>>> 8cc04a57
+
         assert problem.op == "db"
         assert (
             problem.desc
