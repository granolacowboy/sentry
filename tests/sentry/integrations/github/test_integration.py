--- conflicted
+++ resolved
@@ -280,10 +280,7 @@
             "installations": [
                 {
                     "id": 1,
-<<<<<<< HEAD
-=======
                     "target_type": "Organization",
->>>>>>> fc14edcf
                     "account": {
                         "login": "santry",
                         "avatar_url": "https://github.com/knobiknows/all-the-bufo/raw/main/all-the-bufo/bufo-pitchforks.png",
@@ -291,10 +288,7 @@
                 },
                 {
                     "id": 2,
-<<<<<<< HEAD
-=======
                     "target_type": "User",
->>>>>>> fc14edcf
                     "account": {
                         "login": "bufo-bot",
                         "avatar_url": "https://github.com/knobiknows/all-the-bufo/raw/main/all-the-bufo/bufo-pog.png",
@@ -316,10 +310,6 @@
         )
 
     def assert_setup_flow(self):
-<<<<<<< HEAD
-        self._setup_without_existing_installations()
-=======
->>>>>>> fc14edcf
 
         resp = self.client.get(self.init_path)
         assert resp.status_code == 302
@@ -348,11 +338,7 @@
             "{}?{}".format(self.setup_path, urlencode({"installation_id": self.installation_id}))
         )
         # Call to the Github installations/installation_id endpoint
-<<<<<<< HEAD
-        auth_header = responses.calls[3].request.headers["Authorization"]
-=======
         auth_header = responses.calls[2].request.headers["Authorization"]
->>>>>>> fc14edcf
         assert auth_header == "Bearer jwt_token_1"
 
         self.assertDialogSuccess(resp)
@@ -414,8 +400,6 @@
 
     @responses.activate
     @patch("sentry.integrations.utils.metrics.EventLifecycle.record_event")
-<<<<<<< HEAD
-=======
     def test_github_installed_on_another_org(self, mock_record):
         self._stub_github()
         # First installation should be successful
@@ -479,7 +463,6 @@
 
     @responses.activate
     @patch("sentry.integrations.utils.metrics.EventLifecycle.record_event")
->>>>>>> fc14edcf
     def test_installation_not_found(self, mock_record):
         # Add a 404 for an org to responses
         responses.replace(
@@ -1280,10 +1263,7 @@
         integration = Integration.objects.get(id=integration_id)
         assert integration.metadata["account_id"] == 60591805
 
-<<<<<<< HEAD
-=======
     @with_feature("organizations:github-multi-org")
->>>>>>> fc14edcf
     @responses.activate
     @patch.object(PipelineView, "render_react_view", return_value=HttpResponse())
     def test_github_installation_calls_ui(self, mock_render):
@@ -1328,10 +1308,7 @@
             props={"installation_info": installations},
         )
 
-<<<<<<< HEAD
-=======
     @with_feature("organizations:github-multi-org")
->>>>>>> fc14edcf
     @responses.activate
     def test_github_installation_stores_chosen_installation(self):
         self._setup_with_existing_installations()
@@ -1389,17 +1366,10 @@
         )
 
         assert resp.status_code == 200
-<<<<<<< HEAD
-        auth_header = responses.calls[3].request.headers["Authorization"]
-        assert auth_header == "Bearer jwt_token_1"
-        assert (
-            responses.calls[3].request.url
-=======
         auth_header = responses.calls[4].request.headers["Authorization"]
         assert auth_header == "Bearer jwt_token_1"
         assert (
             responses.calls[4].request.url
->>>>>>> fc14edcf
             == f"https://api.github.com/app/installations/{chosen_installation_id}"
         )
 
@@ -1412,10 +1382,7 @@
             organization_id=self.organization.id, integration=integration
         ).exists()
 
-<<<<<<< HEAD
-=======
     @with_feature("organizations:github-multi-org")
->>>>>>> fc14edcf
     @responses.activate
     def test_github_installation_skips_chosen_installation(self):
         self._setup_with_existing_installations()
@@ -1462,17 +1429,10 @@
             "{}?{}".format(self.setup_path, urlencode({"installation_id": self.installation_id}))
         )
 
-<<<<<<< HEAD
-        auth_header = responses.calls[3].request.headers["Authorization"]
-        assert auth_header == "Bearer jwt_token_1"
-        assert (
-            responses.calls[3].request.url
-=======
         auth_header = responses.calls[4].request.headers["Authorization"]
         assert auth_header == "Bearer jwt_token_1"
         assert (
             responses.calls[4].request.url
->>>>>>> fc14edcf
             == f"https://api.github.com/app/installations/{self.installation_id}"
         )
 
@@ -1483,9 +1443,6 @@
         assert integration.provider == "github"
         assert OrganizationIntegration.objects.filter(
             organization_id=self.organization.id, integration=integration
-<<<<<<< HEAD
-        ).exists()
-=======
         ).exists()
 
     @with_feature("organizations:github-multi-org")
@@ -1520,5 +1477,4 @@
                 "github_organization": "bufo-bot",
                 "avatar_url": "https://github.com/knobiknows/all-the-bufo/raw/main/all-the-bufo/bufo-pog.png",
             },
-        ]
->>>>>>> fc14edcf
+        ]